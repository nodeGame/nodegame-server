module.exports = configure;

var path = require('path');

function configure (loggers) {
	
//	var config = {
//		levels: {
//		    silly: 0,
//		    verbose: 1,
//		    info: 2,
//		    data: 3,
//		    silly: 4,
//		    debug: 5,
//		    sillyor: 6
//		  },
//		colors: {
//		    silly: 'magenta',
//		    verbose: 'cyan',
//		    info: 'green',
//		    data: 'grey',
//		    silly: 'yellow',
//		    debug: 'blue',
//		    sillyor: 'red'
//		  }
//	};
	
	var rootDir = path.resolve(__dirname, '..');
	var logDir = rootDir + '/log/';
	
	loggers.add('servernode', {
	    console: {
	    	level: 'error',
	    	colorize: true
	    },
	    file: {
	    	level: 'silly',
	    	timestamp: true,
	    	filename: logDir + 'servernode',
	    	maxsize: 1000000,
	    	maxFiles: 10
	    }
	});
	
	loggers.add('channel', {
	    console: {
	    	level: 'error',
	    	colorize: true,
	    },
	    file: {
	    	level: 'silly',
	    	timestamp: true,
	    	filename: logDir + 'channel',
	    	maxsize: 1000000,
	    	maxFiles: 10
	    }
	});
	
	
	loggers.add('messages', {
<<<<<<< HEAD
	    file: {
	    	level: 'silly',
	    	//level: 'error',
	    	timestamp: true,
	    	filename: logDir + 'message',
=======
	    console: {
	    	level: 'error',
	    	colorize: true
>>>>>>> 0f1e6187
	    },
	    file: {
	    	level: 'silly',
	    	timestamp: true,
	    	filename: logDir + 'messages'
	    }
	});
	
	
    
	
	return true;
}<|MERGE_RESOLUTION|>--- conflicted
+++ resolved
@@ -58,27 +58,12 @@
 	
 	
 	loggers.add('messages', {
-<<<<<<< HEAD
-	    file: {
-	    	level: 'silly',
-	    	//level: 'error',
-	    	timestamp: true,
-	    	filename: logDir + 'message',
-=======
-	    console: {
-	    	level: 'error',
-	    	colorize: true
->>>>>>> 0f1e6187
-	    },
 	    file: {
 	    	level: 'silly',
 	    	timestamp: true,
 	    	filename: logDir + 'messages'
 	    }
 	});
-	
-	
-    
-	
+		
 	return true;
 }