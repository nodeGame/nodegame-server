--- conflicted
+++ resolved
@@ -1,12 +1,6 @@
 # nodegame-server change log
 
-<<<<<<< HEAD
-## 5.1.1
-- Several CSS improvements, new CustomInput widget.
-=======
-## 5.1.0
-- CustomWidget in built (updated css)
->>>>>>> 5e24849b
+## 5.2.0
 - Server sends a stringified object with an error to monitor, if an error
 occurs likely due to cycles.
 - Creates log/ folder inside game root folder.
@@ -14,6 +8,9 @@
 game room.
 - Experimental: levels can have no waitroom.
 - Experimental: AdminServer listener to modify live game parameters.
+
+## 5.1.0
+- CustomWidget in built (updated css)
 
 ## 5.0.2
 - Setup content is not merged for levels, justed mixed in.
