/**
 * # ServerChannel
 * Copyright(c) 2015 Stefano Balietti
 * MIT Licensed
 *
 * Creates the Player, and Admin Server
 *
 * Keeps a register of connected players.
 *
 * Uses the Socket.IO app created in ServerNode.
 *
 * Gives methods to create and destroy game rooms,
 * and to move players around them.
 *
 * http://www.nodegame.org
 */

"use strict";

// ## Global

module.exports = ServerChannel;

var AdminServer = require('./servers/AdminServer'),
    PlayerServer = require('./servers/PlayerServer'),
    GameServer = require('./GameServer');

var ChannelRegistry = require('./ChannelRegistry');

var Logger = require('./Logger');

var J = require('JSUS').JSUS;

var spawn = require('child_process').spawn;

var ngc = require('nodegame-client');
var PlayerList = ngc.PlayerList;

var GameRoom = require('./GameRoom');
var WaitingRoom = require('./WaitingRoom');
var RequirementsRoom = require('./RequirementsRoom');

/**
 * ### ServerChannel.parseOptions
 *
 * Parses configuration options for player and admin server
 *
 * Each server (player and admin) needs a separate configuration object.
 * However servernode _addChannel_ method receive a single object.
 *
 * The object must have the _adminServer_ and _playerServer_ properties,
 * as two objects. All the other properties in the main configuration object,
 * and that are not found in _admin_ or _player_ will be added to them.
 *
 * @param {object} options Configuration options
 *
 * @return {object} out Parsed configuration object
 */
ServerChannel.parseOptions = function(options) {
    var adminOptions, playerOptions, out, tmp;

    // Options are mixed in.
    adminOptions = options.adminServer;
    playerOptions = options.playerServer;
    delete options.adminServer;
    delete options.playerServer;

    out = J.clone(options);
    J.mixin(adminOptions, out);
    tmp = J.clone(options);
    J.mixout(playerOptions, out);

    out.adminServer = adminOptions;
    out.playerServer = playerOptions;

    return out;
};

/**
 * ## ServerChannel constructor
 *
 * Creates an instance of ServerChannel
 *
 * @param {object} options Configuration object
 * @param {ServerNode} servernode The ServerNode instance
 * @param {object} sio The socket.io server
 */
function ServerChannel(options, servernode, sio) {

    /**
     * ### ServerChannel.servernode
     *
     * Reference to the ServerNode
     */
    this.servernode = servernode;

    /**
     * ### ServerChannel.sio
     *
     * Reference to the Socket.IO app of ServerNode
     */
    this.sio = sio;

    /**
     * ### ServerChannel.options
     *
     * Configuration options
     */
    this.options = ServerChannel.parseOptions(options);

    /**
     * ### ServerChannel.name
     *
     * The name of the channel (under normal condition equal to gameName)
     */
    this.name = options.name

    /**
     * ### ServerChannel.gameName
     *
     * The name of the game associated with the channel
     */
    this.gameName = options.gameName;

    /**
     * ### ServerChannel.gameInfo
     *
     * Reference to the game information, including treatments and client types
     */
    this.gameInfo = this.servernode.info.games[this.gameName];

    /**
     * ### ServerChannel.sysLogger
     *
     * The logger for the channel
     */
    this.sysLogger = Logger.get('channel', {name: this.name});

    /**
     * ### ServerChannel.session
     *
     * Unique session id, shared by both Player and Admin Server
     */
    this.session = '' + Math.floor(Math.random()*10000000000000000);

    /**
     * ## ServerChannel.credentials
     *
     * Administrator account to manage the channel
     *
     * The `GameLoader` will populate the object with the data read from
     * file system. The final object is of the type:
     *
     *  - {user: 'admin', pwd: 'pwd' }
     *
     * @see GameLoader.loadServerDir
     */
    this.credentials = null;

    /**
     * ### ServerChannel.session
     *
     * Secret string used to sign channels' json tokens
     *
     * The `GameLoader` will read the secret from file system.
     *
     * @see GameLoader.loadServerDir
     */
    this.secret = null;

    /**
     * ### ServerChannel.registry
     *
     * The registry of all connected clients
     *
     * @see ChannelRegistry
     */
    this.registry = new ChannelRegistry({
        channelName: this.name
    });

    /**
     * ### ServerChannel.admin
     *
     * The admin server
     *
     * @see GameServer
     * @see AdminServer
     */
    this.adminServer = null;

    /**
     * ### ServerChannel.player
     *
     * The player server
     *
     * @see GameServer
     * @see PlayerServer
     */
    this.playerServer = null;

    /**
     * ### ServerChannel.waitingRoom
     *
     * The waiting room for the channel.
     *
     * @see ServerChannel.createWaitingRoom
     */
    this.waitingRoom = null;

    /**
     * ### ServerChannel.requirementsRoom
     *
     * The requirements room for the channel.
     *
     * @see ServerChannel.createRequirementsRoom
     */
    this.waitingRoom = null;

    /**
     * ### ServerChannel.gameRooms
     *
     * Associative container for all the game rooms in the channel.
     *
     * @see ServerChannel.createGameRoom
     */
    this.gameRooms = {};

    /**
     * ### ServerChannel.maxRooms
     *
     * The maximum number of game rooms allowed in this channel.
     * The value -1 means unlimited.
     */
    this.maxRooms = 'undefined' === typeof options.maxRooms ?
        -1 : options.maxRooms;

    /**
     * ### ServerChannel.autoRoomNo
     *
     * Incremental index used when creating
     * game rooms with a default name.
     */
    this.autoRoomNo = 0;

    /**
     * ### ServerChannel.bots
     *
     * node instances of bots inside the channel, indexed by Client ID
     */
    this.bots = {};

    /**
     * ### ServerChannel.phantoms
     *
     * Spawn phantomjs processes, indexed by PID
     */
    this.phantoms = {};

    // Creating the AdminServer and PlayerServer.
    this.createServers();
}

// ## ServerChannel methods

/**
 * ### ServerChannel.createServers
 *
 * Creates the AdminServer and the PlayerServer
 *
 * Creates the configuration objects to pass to the constructor of each server.
 *
 * @see GameServer
 * @see PlayerServer
 * @see AdminServer
 */
ServerChannel.prototype.createServers = function() {
    var options = this.options;

    // Enforce a name.
    options.adminServer.name = options.adminServer.name || '[ADMIN_SERVER]';
    options.playerServer.name = options.playerServer.name || '[PLAYER_SERVER]';

    // Actually creates the servers.
    this.adminServer = new AdminServer(options.adminServer, this);
    this.playerServer = new PlayerServer(options.playerServer, this);

    // The two servers are aware of each other.
    this.adminServer.setPartner(this.playerServer);
    this.playerServer.setPartner(this.adminServer);
};

/**
 * ### ServerChannel.listen
 *
 * Puts the AdminServer and PlayerServer on listen mode
 *
 * @return {boolean} TRUE, if both servers are turned on successfully
 */
ServerChannel.prototype.listen = function() {
    try {
        this.adminServer.listen();
        this.playerServer.listen();
        return true;
    }
    catch(e) {
        this.sysLogger.log(e, 'error');
        return false;
    }
};

/**
 * ### ServerChannel.createGameRoom
 *
 * Creates and returns a new GameRoom object
 *
 * If conf.name is not given, the next free name in the sequence
 * 'room1', 'room2', ..., 'room999' is automatically chosen and set in
 * the conf parameter.
 *
 * @param {object} conf Config object, acceptable by GameRoom constructor
 *
 * @return {GameRoom} The new GameRoom
 *
 * @see GameRoom
 */
ServerChannel.prototype.createGameRoom = function(conf) {
    var maxRoomsErr;
    var autoRoomNo;
    var clients;
    var i, playerIds;
    var newRoom, roomGroup;
    conf = conf || {};

    // Checking if the limit in the number of game rooms has been hit.
    if (this.maxRooms !== -1 && J.size(this.gameRooms) >= this.maxRooms) {
        maxRoomsErr = 'Max number of game rooms for ' + this.name +
            ' reached: ' + this.maxRooms;
        maxRoomsErr += ' . Cannot create another game room.';
        this.sysLogger.log(maxRoomsErr, 'error');
        return false;
    }

    // Setting game name, if none is specified.
    if ('undefined' === typeof conf.gameName) conf.gameName = this.gameName;

    clients = conf.clients;

    roomGroup = 'string' !== typeof conf.group ? 'room' : conf.group;
    // Generate default name if none given:
    if ('undefined' === typeof conf.name) {
        // Try 'room1', 'room2', ..., 'room999':
        do {
            this.autoRoomNo++;
            conf.name = roomGroup + '' + this.autoRoomNo;
        }
        while (conf.name in this.gameRooms);
    }
    // Check for name availibility:
    else if (conf.name in this.gameRooms) {
        throw new Error("ServerChannel.createGameRoom: Requested room name '" +
                    conf.name + "' already taken.");
    }

    // Check for parent existence:
    if (conf.parentRoom && !(conf.parentRoom in this.gameRooms)) {
        throw new Error("ServerChannel.createGameRoom: Nonexistent room '" +
                    conf.parentRoom + "' requested as parent.");
    }

    if ('undefined' !== typeof conf.channel) {
        this.sysLogger.log("ServerChannel.createGameRoom: channel parameter " +
                           "ignored.", 'warn');
    }

    // Adding a reference to this channel.
    conf.channel = this;

    // Construct room (the players will be moved into it explicitly):
    delete conf.clients;

    // Setting group = name if none is defined.
    conf.group = 'undefined' === typeof conf.group ? conf.name : conf.group;

    newRoom = new GameRoom(conf);
    conf.clients = clients;

    // Add to parent:
    if (conf.parentRoom) {
        this.gameRooms[conf.parentRoom].children.push(newRoom.name);
    }

    // Register room:
    this.gameRooms[newRoom.name] = newRoom;

    // Move players into the room:
    if (clients) {
        playerIds = clients.id.getAllKeys();
        for (i in playerIds) {
            if (playerIds.hasOwnProperty(i)) {
                this.moveClient(playerIds[i], newRoom.name);
            }
        }
    }

    this.sysLogger.log('channel ' + this.name + ': room ' + this.autoRoomNo +
                       ' created. Chosen treatment: ' +
                       conf.treatmentName || '(undefined).');

    return newRoom;
};

/**
 * ### ServerChannel.createWaitingRoom
 *
 * Creates the waiting room and stores a reference in channel
 *
 * If a waiting room is already existing an error will be thrown.
 *
 * @param {object} settings Config object
 *
 * @return {WaitingRoom} The waiting room
 *
 * @see WaitingRoom
 * @see createRoom
 */
ServerChannel.prototype.createWaitingRoom = function(settings) {
    var room;
    if (this.waitingRoom) {
        this.sysLogger.log("Waiting Room for channel '" + this.name +
                           "' already existing.", 'error');
        return false;
    }
    room = createRoom.call(this, 'Waiting', settings);
    // Add additional reference for convenience.
    this.waitingRoom = room;
    return room;
};

/**
 * ### ServerChannel.createRequirementsRoom
 *
 * Creates the requirements room and stores a reference in channel
 *
 * If a requirements room is already existing an error will be thrown.
 *
 * @param {object} settings Config object
 *
 * @return {RequirementsRoom} The requirements room
 *
 * @see RequirementsRoom
 * @see createRoom
 */
ServerChannel.prototype.createRequirementsRoom = function(settings) {
    var room;
    if (this.requirementsRoom) {
        this.sysLogger.log("Requirements Room for channel '" + this.name +
                           "' already existing.", 'error');
        return false;
    }
    room = createRoom.call(this, 'Requirements', settings);
    // Add additional reference for convenience.
    this.requirementsRoom = room;
    return room;
};

/**
 * ### ServerChannel.destroyRoom
 *
 * Destroys a game|requirements|waiting room
 *
 * The child-rooms of the destroyed room are reparented to the destroyed room's
 * parent.
 * The room is only destroyed if it's empty or if a valid substitute room is
 * given to move the players to.
 *
 * @param {string|object} room The name of room, or the room object to destroy
 * @param {object} options Optional. Additional parameters.
 *
 *   - ignoreRunningGame (boolean):
 *       Optional. Tries to destroy the room even if the game is
 *       not in gameover state. Default: FALSE
 *
 *   - substituteRoomName (string):
 *       Optional. Name of the room to move the players to.
 *       If null, the room will not be destroyed if it contains players unless
 *       `disconnectPlayers` is true. Default: null
 *
 *   - disconnectPlayers (boolean):
 *       Optional. If no `substituteRoomName` is given causes remaining players
 *       to disconnect. Otherwise room will not be destroyed. Default: FALSE
 *
 * @return {boolean} Whether the room was destroyed successfully
 *
 * @see GameRoom
 */
ServerChannel.prototype.destroyGameRoom = function(room, options) {
    var i, len;
    var roomObj;
    var clientObjs;
    var parentRoom;
    var childName;
    var substituteRoomName, ignoreRunningGame, disconnectPlayers;
    var socket;

    if ('string' === typeof room) {
        roomObj = this.gameRooms[room];
        if (!roomObj) {
            throw new TypeError('ServerChannel.destroyGameRoom: room not ' +
                                'found: ' + room + '.');
        }
    }
    else if ('object' === typeof room) {
        roomObj = room;
    }
    else {
        throw new TypeError('ServerChannel.destroyGameRoom: room must be ' +
                            'string or object.');
    }

    // Get parameters.
    options = options || {};
    substituteRoomName = options.substituteRoomName || null;
    ignoreRunningGame = !!options.ignoreRunningGame;
    disconnectPlayers = !!options.disconnectPlayers;

    if (substituteRoomName && !(this.gameRooms[substituteRoomName])) {
        throw new Error('ServerChannel.destroyGameRoom: ' +
                        'options.substituteRoomName is not a valid room: ' +
                        substituteRoomName + '.');
    }

    if (substituteRoomName && disconnectPlayers) {
        throw new Error('ServerChannel.destroyGameRoom: incompatible ' +
                        'options selected: substituteRoomName and ' +
                        'disconnectPlayers.');
    }


    // Check whether the game in the room is still running.
    if (!ignoreRunningGame && !roomObj.node.game.isGameover()) {
        this.sysLogger.log('ServerChannel.destroyGameRoom: game still ' +
                           'running in room ' + roomObj.name + '. Use ' +
                           'ignoreRunningGame flag to proceed anyway. ' +
                           'Aborting.', 'error');
        return false;
    }

    if (roomObj.clients.player.size() &&
        (!substituteRoomName && !disconnectPlayers)) {
        this.sysLogger.log('ServerChannel.destroyGameRoom: room ' +
                           roomObj.name + 'still contains players. Use ' +
                           'substituteRoomName or disconnectPlayers flags ' +
                           'to proceed anyway.', 'error');
        return false;
    }

    // Find out where to move the remaining players.
    clientObjs = roomObj.clients.id.getAllKeyElements();
    if (!J.isEmpty(clientObjs)) {

        // Move/disconnect players and disconnect admins.
        for (i in clientObjs) {
            if (clientObjs.hasOwnProperty(i)) {
                if (clientObjs[i].admin) {
                    // Disconnect admin.
                    socket = this.adminServer.socketManager.clients[i];
                    socket.disconnect(clientObjs[i].sid);
                }
                else {
                    // Move or disconnect player.
                    if (substituteRoomName) {
                        this.moveClient(i, substituteRoomName);
                    }
                    else {
                        socket = this.playerServer.socketManager.clients[i];
                        socket.disconnect(clientObjs[i].sid);
                    }
                }
            }
        }
    }

    // Remove from parent's list of children.
    parentRoom = roomObj.parentRoom;
    if (parentRoom && this.gameRooms[parentRoom]) {
        delete this.gameRooms[parentRoom].children[roomName];
    }
    else {
        parentRoom = null;
    }

    // Give orphan rooms to their grandparent.
    i = -1, len = roomObj.childRooms.length;
    for ( ; ++i < len ; ) {
        childName = roomObj.childRooms[i];
        if (childName in this.gameRooms) {
            // Tell child.
            this.gameRooms[childName].parentRoom = parentRoom;

            // Tell parent.
            if (parentRoom) {
                this.gameRooms[parentRoom].childRooms.push(childName);
            }
        }
    }

    // Remove room references.
    delete this.gameRooms[roomObj.name];
    delete this.servernode.rooms[roomObj.id];

    this.sysLogger.log('room destroyed: ' + roomObj.name + '.');
    return true;
};

/**
 * ### ServerChannel.moveClient
 *
 * Moves a player into a different room
 *
 * Removes player from his old room and inserts him into the given room.
 * Updates the ChannelRegistry.
 *
 * Sends out notifications to other clients.
 *
 * @param {string} playerId Player ID or game alias
 * @param {string} toRoom New room name (must exist)
 * @param {string} fromRoom Optional. The name of the current room, to avoid
 *    further lookup. (if given, must exist)
 */
ServerChannel.prototype.moveClient = function(playerId, toRoom, fromRoom) {
    var playerObj;
    var toRoomObj, fromRoomObj;
    var oldPlayerList;
    var gameServer;

    playerId = this.registry.lookupClient(playerId);

    if (!fromRoom) fromRoom = this.registry.getClientRoom(playerId);

    // Check for existence of fromRoom:
    if (!fromRoom || !this.gameRooms.hasOwnProperty(fromRoom)) {
        throw new Error('ServerChannel.moveClient: ' +
                        'Player was in invalid room: "' + fromRoom + '"');
    }

    // Check for existence of toRoom:
    if (!toRoom || !this.gameRooms.hasOwnProperty(toRoom)) {
        throw new Error('ServerChannel.moveClient: ' +
                        'Unknown toRoom: "' + toRoom + '"');
    }

    // Delete player from old room:
    playerObj = this.gameRooms[fromRoom].clients.remove(playerId);
    if (!playerObj) {
        throw new Error('ServerChannel.moveClient: ' +
                        'Player "' + playerId +
                        '" not found in room "' + fromRoom + '"');
    }

    toRoomObj = this.gameRooms[toRoom];
    fromRoomObj = this.gameRooms[fromRoom];

    // Add player to new room:
    oldPlayerList = toRoomObj.clients.player.breed();
    toRoomObj.clients.add(playerObj);

    // Update ChannelRegistry:
    this.registry.moveClient(playerId, toRoom);

    // Send updated PLISTs to all involved players.
    // It is important that the following code executes _after_ the player has
    // been registered in the new room.

    gameServer = playerObj.admin ? this.adminServer : this.playerServer;
    gameServer.notifyRoomDisconnection(playerObj.id, fromRoomObj);
    gameServer.notifyRoomConnection(playerObj.id, toRoomObj);

    // Old room had onConnect, new one not or has no players.
    // Force clear the player list.
    if (fromRoomObj.acm.notify.onConnect &&
        (!toRoomObj.acm.notify.onConnect || !oldPlayerList.size())) {

<<<<<<< HEAD
    if (this.player.notify.onConnect) {
        // Notify all the  players that a new one just connected
        pConnectMsg.data = {id: playerObj.id};
        this.player.socketManager.broadcast2room(pConnectMsg, toRoomObj,
                                                 playerId);

        // Send the list of connected players to the new player
        filteredPlayers = oldPlayerList.fetchSubObj('id');
        this.player.socketManager.send(this.player.msg.create({
=======
        gameServer.socketManager.send(gameServer.msg.create({
>>>>>>> d12d0af9
            target: 'SETUP',
            to:     playerId,
            text:   'plist',
            reliable:500,
            data:   J.stringify([[], 'replace'])
        }));
    }

    return true;
};

/**
 * ### ServerChannel.placeClient
 *
 * Places a player into a room for the first time
 *
 * Player must not be found in any other room, otherwise
 * an error is raised.
 *
 * The method is used to place newly connecting players in their
 * first room, or reconnecting players in their last room.
 *
 * Unlike `moveClient` this method does not send out notifications.
 *
 * @param {object|Player} playerObj An object representing a player
 * @param {string} inRoom New room ID (must exist)
 *
 * @return {boolean} Whether the placement was valid and performed
 */
ServerChannel.prototype.placeClient = function(playerObj, inRoom) {
    var playerId, fromRoomName, roomObj;
    var e;

    roomObj = this.gameRooms[inRoom];

    if (!roomObj) {
        e = 'ServerChannel.placeClient: room not found: "' + inRoom + '".';
        this.sysLogger.log(e, 'error');
        return false;
    }

    playerId = playerObj.id;
    fromRoomName = this.registry.getClientRoom(playerId);

    // Player must not be found already in any room.
    if (fromRoomName && this.gameRooms[fromRoomName].clients.exist(playerId)) {
        e = 'ServerChannel.placeClient: ' +
            'player already in room: "' + fromRoomName + '"';
        this.sysLogger.log(e, 'error');
        return false;
    }

    // Add player to room.
    roomObj.clients.add(playerObj);

    // Adds a new room in the room stack in Channel Registry unless the client
    // is reconnecting, in which case the new room is the same as the old one.
    this.registry.moveClient(playerId, inRoom);

    return true;
};

/**
 * ### ServerChannel.require
 *
 * Special require statement to share objects with the required files
 *
 * Always adds a reference to the current _channel_ amongst the exported
 * modules.
 *
 * @param {string} path The path to the required file
 * @param {object} exports Optional. Object literals with properties shared
 *   with the required file
 * @param {boolean} nocache If TRUE, deletes the cached path and forces
 *   re-reading from file system. Default: FALSE
 * @return {mixed} The required file
 *
 * @see http://stackoverflow.com/questions/9210542/
 *             node-js-require-cache-possible-to-invalidate
 */
ServerChannel.prototype.require = function(path, exports, nocache) {
    var channel = this;
    if (nocache) delete require.cache[path];
    return (function() {
        module.exports.channel = channel;

        for (var i in exports) {
            if (exports.hasOwnProperty(i)) {
                module.exports[i] = exports[i];
            }
        }
        return require(path);
    })();
};

/**
 * ### ServerChannel.getGameDir
 *
 * Returns the full path to the game directory
 *
 * @see ServerNode.resolveGameDir
 */
ServerChannel.prototype.getGameDir = function() {
    return this.servernode.resolveGameDir(this.gameName);
};


/**
 * ### ServerChannel.authorizeSuperUser
 *
 * Returns true if username and password corresponds to channel credentials
 *
 * @ServerChannel.credentials
 */
ServerChannel.prototype.authorizeSuperUser = function(user, pwd) {
    return this.credentials &&
        this.credentials.user === user &&
        this.credentials.pwd === pwd;
};

/**
 * ### ServerChannel.connectBot
 *
 * Create a bot and put it in a room
 *
 * @param {object} options Bot options with the following fields:
 *
 *   - clientType (string):
 *     Optional. Client type of the bot. Default: 'bot'
 *   - room (GameRoom):
 *     The game room in which to put the bot initially
 *   - loadGame (boolean):
 *     Optional. Whether to load a game file. The remaining fields are only
 *     used if this is TRUE. Default: TRUE
 *   - botPath (string):
 *     Optional. Relative path to the game file. Default: Value in the
 *     game settings for the given treatment and client type
 *   - gameName (string):
 *     Optional. Name of the game. Default: room.gameName
 *   - treatmentName (string):
 *     Optional. Name of the treatment. Default: room.treatmentName
 *
 * @param {object} mixinConf Optional. Additional options to pass to the node
 *   instance of the room. Overrides the returned game configuration from the
 *   require statement.
 *
 * @return {object} The node instance of the new bot
 */
ServerChannel.prototype.connectBot = function(options, mixinConf) {
    var that;
    var bot, botPath;
    var loadGame;
    var clientType;
    var settings;
    var gameName;
    var game;
    var treatmentName;
    var node;

    that = this;

    // Check inputs.

    if ('object' !== typeof options) {
        throw new TypeError('ServerChannel.connectBot: ' +
                'options must be object.');
    }

    if (!options.room instanceof GameRoom) {
        throw new TypeError('ServerChannel.connectBot: ' +
                'options.room must be GameRoom.');
    }

    if ('undefined' !== typeof options.clientType &&
        'string'    !== typeof options.clientType) {
        throw new TypeError('ServerChannel.connectBot: ' +
                'options.clientType must be string or undefined.');
    }
    clientType = options.clientType || 'bot';

    if ('undefined' !== typeof options.botPath &&
        'string'    !== typeof options.botPath) {
        throw new TypeError('ServerChannel.connectBot: ' +
                'options.botPath must be string or undefined.');
    }

    if ('undefined' !== typeof options.loadGame &&
        'boolean'   !== typeof options.loadGame) {

        throw new TypeError('ServerChannel.connectBot: ' +
                'options.loadGame must be boolean or undefined.');
    }
    loadGame = 'undefined' === typeof options.loadGame ?
        true : options.loadGame;

    if ('undefined' !== typeof options.gameName &&
        'string'    !== typeof options.gameName) {
        throw new TypeError('ServerChannel.connectBot: ' +
                'options.gameName must be string or undefined.');
    }

    if ('undefined' !== typeof options.treatmentName &&
        'string'    !== typeof options.treatmentName) {
        throw new TypeError('ServerChannel.connectBot: ' +
                'options.treatmentName must be string or undefined.');
    }

    // Create the bot.

    node = ngc.getClient();

    node.log = options.logger || (function() {
        var logger = Logger.get('clients', {name: clientType});
        return function(msg, lvl) { logger.log(msg, lvl); };
    })();

    if (loadGame) {
        gameName = options.gameName || options.room.gameName;
        if (!gameName) {
            throw new TypeError('ServerChannel.connectBot: ' +
                    'options.gameName or options.room.gameName ' +
                    'must exist if options.loadGame is true.');
        }
        treatmentName = options.treatmentName || options.room.treatmentName;
        if (!treatmentName) {
            throw new TypeError('ServerChannel.connectBot: ' +
                    'options.treatmentName or options.room.treatmentName ' +
                    'must exist if options.loadGame is true.');
        }

        game = this.servernode.getGamesInfo(gameName);

        // If not given, look up the path of the given type.
        if (options.botPath) {
            // Prepend the path to the game directory.
            botPath = this.servernode.resolveGameDir(gameName) +
                options.botPath;
        }
        else {
            botPath = options.botPath ||
                game.treatments[treatmentName].gamePaths[clientType];
        }

        settings = game.treatments[treatmentName];

        // Require bot.
        bot = require(botPath)(node, options.room, treatmentName, settings);

        if ('object' !== typeof bot) {
            throw new Error('ServerChannel.connectBot: botPath "' +
                    botPath + '" did not return a valid game object.');
        }

        // Mixin-in nodeGame options.
        if (mixinConf) {
            J.mixin(bot, mixinConf);
        }

        // Setup must be called before connect.
        node.setup('nodegame', bot);
    }

    // This code needs to run as soon as the clientId is generated to avoid
    // calling GameRoom.setupGame before the node object is stored.
    node.once('PLAYER_CREATED', function() {
        that.bots[node.player.id] = node;
    });

    // Connect bot to server.
    node.socket.setSocketType('SocketDirect', {
        socket: this.playerServer.socketManager.sockets.direct
    });

    node.connect(null, {
        startingRoom: options.room.name,
        clientType:   clientType
    });

    return node;
};

/**
 * ### ServerChannel.connectPhantom
 *
 * Create a PhantomJS player connected to the server
 *
 * @param {object} options Optional. Connection options with these fields:
 *
 *   - port (number):
 *     Optional. Port to connect to. Default: this.servernode.port
 *   - gameName (string):
 *     Optional. Game to connect to. Uses the channel name by default. If all
 *     games have names different from the channel name, this is invalid.
 *     Default: this.name
 *   - filePath (string):
 *     Optional. URL suffix for a relative file path, without leading slash.
 *     A trailing slash is required if this is a directory
 *   - queryString (string):
 *     Optional. String of query parameters to append
 *     to the URL. Default: '?clientType=autoplay'
 *   - phantomjsArgs (array):
 *     Optional. Array of strings to give PhantomJS as command line arguments
 *
 * @return {ChildProcess} Handle to the PhantomJS process
 *
 * @see ServerChannel.killAllPhantoms
 */
ServerChannel.prototype.connectPhantom = function(options) {
    var port, gameName, filePath, queryString, phantomjsArgs;
    var serverdir;
    var url;
    var phantomjs, phPath;
    var logger;
    var that;

    that = this;

    // Check inputs.

    options = options || {};

    port = options.port;
    if ('undefined' !== typeof port &&
        'number'    !== typeof port) {
        throw new TypeError('ServerChannel.connectPhantom: ' +
                'port must be number or undefined.');
    }
    port = 'undefined' === typeof port ?
        this.servernode.port : port;

    gameName = options.gameName;
    if ('undefined' !== typeof gameName &&
        'string'    !== typeof gameName) {
        throw new TypeError('ServerChannel.connectPhantom: ' +
                'gameName must be string or undefined.');
    }
    gameName = 'undefined' === typeof gameName ? this.name : gameName;

    filePath = options.filePath;
    if ('undefined' !== typeof filePath &&
        'string'    !== typeof filePath) {
        throw new TypeError('ServerChannel.connectPhantom: ' +
                'filePath must be string or undefined.');
    }
    filePath = 'undefined' === typeof filePath ? '' : filePath;

    queryString = options.queryString;
    if ('undefined' !== typeof queryString &&
        'string'    !== typeof queryString) {
        throw new TypeError('ServerChannel.connectPhantom: ' +
                'queryString must be string or undefined.');
    }
    queryString = 'undefined' === typeof queryString ?
        '?clientType=autoplay' : queryString;

    phantomjsArgs = options.phantomjsArgs;
    if ('undefined' !== typeof phantomjsArgs &&
        !J.isArray(phantomjsArgs)) {
        throw new TypeError('ServerChannel.connectPhantom: ' +
                'phantomjsArgs must be array or undefined.');
    }
    phantomjsArgs = 'undefined' === typeof phantomjsArgs ?  [] : phantomjsArgs;

    // Launch a phantomjs process with a connection to the server.

    // Set up the arguments to phantomjs.
    serverdir = this.servernode.rootDir;
    url = 'http://localhost:' + port + '/' + gameName +
          '/' + filePath + queryString;
    phantomjsArgs.push(serverdir + '/phantomjs/openurl.js');
    phantomjsArgs.push(url);

    // Do not call /phantomjs/bin/phantomjs to avoid double spawn.
    phPath = require(serverdir + '/node_modules/phantomjs/lib/phantomjs').path;
    // Spawn.
    phantomjs = spawn(phPath, phantomjsArgs);

    phantomjs.stdout.setEncoding('utf8');
    logger = Logger.get('clients', {name: 'phantomjs'});

    phantomjs.stdout.on('data', function(data) {
        logger.log('stdout: ' + data);
    });

    phantomjs.stderr.on('data', function(data) {
        logger.log('stderr: ' + data, 'error');
    });

    phantomjs.on('exit', function(code, signal) {
        // Wait few ms for error to be printed.
        setTimeout(function() {
            logger.log('PhantomJS (PID ' + phantomjs.pid + ') exited');
            if (code !== 0) {
                var msg = 'PhantomJS received non-zero exit code: ' + code +
                          ', Signal: ' + signal;
                logger.log(msg, 'error', { code: code, signal: signal });
                if (that.servernode.debug) {
                    throw Error(msg);
                }
            }

            delete that.phantoms[phantomjs.pid];
        }, 20);
    });

    phantomjs.on('error', function(err) {
        console.error('Error executing phantom at', phPath);
        console.error(err.stack);
    });

    // Add to the global collection.
    this.phantoms[phantomjs.pid] = phantomjs;
    return phantomjs;
};

// Maybe we do not need this api.
// /**
//  * ### ServerChannel.killPhantom
//  *
//  * Sends a SIGHUP signal to all active PhantomJS processes
//  *
//  * @see ServerChannel.connectPhantom
//  */
// ServerChannel.prototype.killAllPhantoms = function() {
//     var phantom;
//     for (phantom in this.phantoms) {
//         if (this.phantoms.hasOwnProperty(phantom)) {
//             console.log('killing ', phantom);
//             process.kill(phantom, 'SIGHUP');
//         }
//     }
// };

// TODO: finish this method. Should destroy all game rooms. clear all players?,
//       keep the waiting room

ServerChannel.prototype.reboot = function(level) {
    var that, roomName, waitingLogicId;
    that = this;

    waitingLogicId = this.waitingRoom.node.player.id;

    // Remove clients from registry, game rooms and disconnect them.
//    this.registry.clients.each(function(c) {
//        if (c.id !== waitingLogicId) {
//            if (c.admin) {
//
//                // This is correct but too much...
//                //that.admin.socket.clients[c.id].disconnect(c.sid);
//
//
//                delete that.admin.socket.clients[c.id].clients[c.sid];
//            }
//            else {
//                // This is correct but too much...
//                //that.player.socket.clients[c.id].disconnect(c.sid);
//
//                that.player.socket.clients[c.id].sio.sockets.
//                      sockets[c.sid.slice(2)].disconnect();
//            }
//        }
//    });

    // Remove clients from registry, game rooms and disconnect them.
    this.registry.clients.each(function(c) {
        if (c.id !== waitingLogicId) {
            that.registry.removeClient(c.id);
        }
    });


    setTimeout(function() {
        var roomName;
        // Destroy empty game rooms.
        for (roomName in that.gameRooms) {
            if (that.gameRooms.hasOwnProperty(roomName)) {
                if (roomName !== that.waitingRoom.name) {
                    that.destroyGameRoom(roomName);
                }
            }
        }
    }, 500);

    // Create a brand new Registry.
    // this.registry = new ChannelRegistry({ name: this.name });
    return;
};


// ## Helper functions

/**
 * ### createRoom
 *
 * Primitive for creating a Waiting or Requirements room
 *
 * @param {string} type 'Waiting' or 'Requirements'
 * @param {object} settings The settings for the constructor of the room
 *
 * @return {RequirementsRoom|WaitingRoom} room The created room
 */
function createRoom(type, settings) {
    var room, conf;
    settings = settings || {};
    if ('object' !== typeof settings) {
        throw new TypeError('ServerChannel.create' + type + 'Room: settings ' +
                            'must be object or undefined.');
    }

    conf = {};
    conf.group = type + 'Room';
    conf.name = settings.name || type.toLowerCase();

    if (this.gameRooms[conf.name]) {
        throw new Error('ServerChannel.create' + type + 'Room: room name ' +
                        'already taken: ' + conf.name + '.');
    }

    conf.logicPath = settings.logicPath;

    delete settings.logicPath;
    delete settings.name;

    // Adding a reference to this channel.
    conf.channel = this;

    // Adding settings.
    conf.settings = settings;

    // Construct room (the players will be moved into it explicitly):
    if (type === 'Waiting') {
        room = new WaitingRoom(conf);
    }
    else {
        room = new RequirementsRoom(conf);
    }

    // TODO: consider this. Maybe waiting and requirements room should not
    // be added to the gameRooms. But there is a lot refactoring for this.
    // Notice that unlike game rooms, waiting and requirements room are added
    // as a direct reference in the channel object, instead of to the
    // `gameRooms` object.

    // Adding room to gameRooms object.
    this.gameRooms[conf.name] = room;

    room.setupGame();
    room.startGame();

    return room;
}


// Code to look for a room in case waitingRoom and requirementRoom are
// not poart of this.gameRooms
// if (!roomObj) {
//     if (this.waitingRoom && this.waitingRoom.name === room) {
//         roomObj = this.waitingRoom;
//     }
//     else if (this.requirementsRoom &&
//              this.requirementsRoom.name === room) {
//
//         roomObj = this.requirementsRoom;
//     }
//     else {
//         throw new Error('ServerChannel.destroyGameRoom: trying to ' +
//                         'destroy a unexisting room: ' + room + '.');
//     }
// }<|MERGE_RESOLUTION|>--- conflicted
+++ resolved
@@ -681,19 +681,7 @@
     if (fromRoomObj.acm.notify.onConnect &&
         (!toRoomObj.acm.notify.onConnect || !oldPlayerList.size())) {
 
-<<<<<<< HEAD
-    if (this.player.notify.onConnect) {
-        // Notify all the  players that a new one just connected
-        pConnectMsg.data = {id: playerObj.id};
-        this.player.socketManager.broadcast2room(pConnectMsg, toRoomObj,
-                                                 playerId);
-
-        // Send the list of connected players to the new player
-        filteredPlayers = oldPlayerList.fetchSubObj('id');
-        this.player.socketManager.send(this.player.msg.create({
-=======
         gameServer.socketManager.send(gameServer.msg.create({
->>>>>>> d12d0af9
             target: 'SETUP',
             to:     playerId,
             text:   'plist',
