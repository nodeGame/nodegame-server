--- conflicted
+++ resolved
@@ -1203,18 +1203,6 @@
  *       place the bot. Default: channel.waitingRoom
  *   - clientType (string): Optional. Client type of the bot. Default: 'bot'
  *
-<<<<<<< HEAD
- *   - room (Room):
- *     Optional. {string|object} The room name ('waiting',
- *     'requirements', etc.) or the full room object
- *     in which to place the bot. Default: channel.waitingRoom
- *   - clientType (string):
- *     Optional. Client type of the bot. Default: 'bot'
- *   - setup (object):
- *     Optional. Configuration object to be passed to
- *     `node.setup('nodegame', setup)`. Default: {}.
- *   - TODO: add missing options.
-=======
  *   Id of the bot:
  *
  *   - id (string): Optional. The id of the bot, must be unique and never
@@ -1256,7 +1244,6 @@
  *   - ready (function): Optional. A callback function to be executed
  *       as soon as the bot has connected and received an ID, but before
  *       the init function has been called.
->>>>>>> b01fa371
  *
  * @return {NodeGameClient} The node instance of the new bot
  *
