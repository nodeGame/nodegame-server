--- conflicted
+++ resolved
@@ -165,11 +165,7 @@
 			if (that.partner.memory) {
 				that.partner.memory.add(msg.text, msg.data, msg.from);
 			}
-<<<<<<< HEAD
-			
 			that.gmm.forward(msg);
-=======
->>>>>>> 93e7b599
 		}
 	
 	});	
