/**
 * # ServerNode
 * Copyright(c) 2014 Stefano Balietti
 * MIT Licensed
 *
 * Creates the server node for nodeGame.
 *
 * Creates an HTTP server, and loads a Socket.io app, and scans the games
 * directories.
 *
 * http://nodegame.org
 * ---
 */

"use strict";

// ## Global scope

module.exports = ServerNode;

var util = require('util'),
fs = require('fs'),
path = require('path'),
express = require('express'),
socket_io = require('socket.io'),
winston = require('winston'),
nodemailer = require('nodemailer');

var ServerChannel = require('./ServerChannel');
var PageManager = require('./PageManager');

var J = require('JSUS').JSUS;
var GameStage = require('nodegame-client').GameStage;

var serverVersionObj;

// ### Create Express server
var http = express.createServer();

/**
 * ## ServerNode constructor
 *
 * Creates a new ServerNode instance.
 *
 * @param {object} options The configuration object
 */
function ServerNode(options) {

    /**
     * ## ServerNode.http
     *
     * The server
     */
    this.http = http;

    /**
     * ## ServerNode.defaultConfDir
     *
     * The directory of execution of the server
     */
    this.rootDir = path.resolve(__dirname, '..');

    /**
     * ## ServerNode.version
     *
     * The software version of the server as a string
     */
    this.version = require(this.rootDir + '/package.json').version;

    /**
     * ## ServerNode.defaultConfDir
     *
     * The directory from which the default configuration files are located
     *
     * @see ServerNode.rootDir
     */
    this.defaultConfDir = this.rootDir + '/conf';

    /**
     * ## ServerNode.channels
     *
     * Object containing references to all the existing channels
     *
     * @see ServerChannel
     */
    this.channels = {};

    /**
     * ## ServerNode.rooms
     *
     * Object containing references to all existing game rooms in all channels
     *
     * @see GameRoom
     */
    this.rooms = {};

    /**
     * ## ServerNode.info
     *
     * Object containing global information about games and channels
     *
     * @see ServerNode.loadGames
     */
    this.info = {
        channels: {},
        games: {}
    };

    /**
     * ## ServerNode.defaults
     *
     * Defaults settings for the server and the channels
     *
     * Will be populated by the configure function.
     */
    this.defaults = {};

    /**
     * ## ServerNode.gamesDirs
     *
     * Array of directories that will be sequentially scanned for games
     */
    this.gamesDirs = [];

    /**
     * ## ServerNode.scannedGamesDirs
     *
     * Keeps tracks of games directories already scanned and of the outcome
     */
    this.scannedGamesDirs = {};

    /**
     * ## ServerNode.logger
     *
     * Default logger before any configuration is loaded.
     */
    this.logger = winston;

    /**
     * ## ServerNode.debug
     *
     * If TRUE, errors will be thrown, otherwise caught and logged.
     */
    this.debug = false;

    /**
     * ## ServerNode.asyncQueue
     *
     * Object containing callbacks to be executed if no operation is in progress
     */
    this.asyncQueue = J.getQueue();

    /**
     * ## ServerNode.sio
     *
     * The Socket.IO app of the server.
     *
     * The app is shared with all the channels.
     */
    this.sio = socket_io.listen(http);

    // see http://nodejs.org/docs/latest/
    //            api/events.html#events_emitter_setmaxlisteners_n
    this.sio.sockets.setMaxListeners(0);

    /**
<<<<<<< HEAD
     * ## ServerNode.page
     *
     * The page manager to add game specific settings to template rendering
     */
    this.pager = new PageManager();
=======
     * ## ServerNode.logDir
     *
     * Log directory
     */
    this.logDir = this.rootDir + '/log';
>>>>>>> d60d15d7

    // Loading configurations.
    this.init(options || {});
}

//## ServerNode methods

/**
 * ## ServerNode.init
 *
 * Loads all configuration options, start error manager, and loads games.
 *
 * @param {object} Optional. Additional options passed overriding defaults.
 *
 * @see ServerNode.loadGames
 */
ServerNode.prototype.init = function(options) {
    var that;

    // Transform server version string to object (used to check dependencies).
    serverVersionObj = version2GameStage(this.version);

    // Loading default config files.
    this.logger.info('ServerNode.init: loading default configuration files.');
    if (options.logDir) this.logDir = path.resolve(options.logDir);
    this.loadConfFile(this.defaultConfDir + '/loggers.js',
                      this.configureLoggers);
    this.logger = winston.loggers.get('servernode');
    this.loadConfDir(this.defaultConfDir, {loggers: false});

    // Loading user configuration files
    if (options.confDir) {
        this.logger.info('ServerNode.init: loading user configuration files.');
        // We load the loggers configuration file first, so that
        // the the output is nicely formatted.
        this.loadConfFile(options.confDir + '/loggers.js',
                          this.configureLoggers);
        this.logger = winston.loggers.get('servernode');
        this.loadConfDir(options.confDir, {loggers: false});
    }

    this.logger.info('ServerNode.init: starting HTTP server.');
    http.listen(this.port);

    // Mix in options with configuration files.
    this.logger.info('ServerNode: loading in-line options.');
    if (options.loggers) this.configureLoggers(options.loggers);
    if (options.servernode) this.configure(options.servernode);
    if (options.http) this.configureHTTP(options.http);
    if (options.sio) this.configureSIO(options.sio);

    // Start error manager.
    this.logger.info('ServerNode.init: starting error manager.');
    that = this;
    process.on('uncaughtException', function(err) {
        that.logger.error('ServerNode caught an exception: ' + err);
        if (that.debug) {
            throw err;
        }
    });

    // Loading games.
    this.logger.info('ServerNode.init: loading games.');
    this.loadGames(this.gamesDirs);

    // Done.
    this.logger.info('ServerNode.init: up and running on port ' +
                     this.port + '.');
};

/**
 * ### ServerNode.addChannel
 *
 * Creates a nodeGame channel with the specified configuration.
 * If the configuration object is missing or invalid, channel creation
 * is aborted.
 *
 * @param {object} options The configuration for the channel
 * @return {ServerChannel|boolean} channel The newly created channel, or
 *   FALSE if an error occurs
 *
 * @see ServerChannel
 */
ServerNode.prototype.addChannel = function(options) {
    var cname, channelOptions, channel, ok;
    
    if ('object' !== typeof options) {
        throw new TypeError('ServerNode.addChannel: options must be object.');
    }

    if ('string' === typeof options.player) {
        options.player = { endpoint: options.player };
    }

    if ('object' !== typeof options.player) {
        throw new TypeError('ServerNode.addChannel: ' +
                            'options.player must be string or object.');
    }

    if ('string' === typeof options.admin) {
        options.admin = { endpoint: options.admin };
    }

    if ('object' !== typeof options.admin) {
        throw new TypeError('ServerNode.addChannel: ' +
                            'options.admin must be string or object.');
    }
    
    if (this.maxChannels && J.size(this.channels) >= this.maxChannels) {
        this.logger.error('ServerNode.addChannel: Maximum number of channels ' +
                          'already reached: ' + this.maxChannels);
        return false;
    }

    // Pre-parse user defined configuration options.
    channelOptions = ServerChannel.parseOptions(J.clone(options));
    // Merge user-defined options with defaults.
    channelOptions = J.merge(this.defaults.channel, channelOptions);


    if ('string' !== typeof channelOptions.name) {
        throw new Error('ServerNode.addChannel: channel name must be string.');
    }

    // TODO: better check the merged object.

    cname = channelOptions.name;

    // Creating the channel.
    channel = new ServerChannel(channelOptions, this, this.sio);
    ok = channel.listen();

    if (!ok) {
        this.logger.error(
                'ServerNode.addChannel: channel could not be added: ' +
                channelOptions.name);
        return false;
    }

    this.info.channels[cname] = J.merge(channelOptions, {open: true});

    this.channels[cname] = channel;
    this.logger.info('ServerNode.addChannel: channel added correctly: ' +
                     channelOptions.name);

    return channel;
};

/**
 * ### ServerNode.loadGames
 *
 * Loads the games from the file systems
 *
 * Scans the directories listed in this.gameDirs, looking for
 * package.json files.
 *
 * @param {array} paths Array of paths to scan
 *
 * @see ServerNode.addGame
 */
ServerNode.prototype.loadGames = function(paths) {
    var that;
    if (!J.isArray(paths)) {
        throw new TypeError('ServerNode.loadGames: paths must be array.');
    }
    that = this;

    // Here we scan folders that contains games directories.
    J.each(paths, function(dir) {
        var qKey;
        if (!J.existsSync(dir)) {
            that.logger.error('ServerNode.loadGames: game directory not ' +
                              'found: ' + dir);
            return;
        }
        // Register operation in the queue.
        qKey = that.asyncQueue.add(dir);
        // Go inside, and check every file to see if it is a game directory.
        fs.readdir(dir, function(err, files) {
            if (err) {
                // Remove async operation from queue.
                that.asyncQueue.remove(qKey);
                that.logger.error('ServerNode.loadGames: cannot read ' + dir);
                throw err;
            }
            if (dir.substr(-1) !== '/') {
                dir += '/';
            }
            // Check every file.
            J.each(files, function(game) {
                var gameDir, qKeyGame;
                gameDir = dir + game;
                // Register operation in the queue.
                qKeyGame = that.asyncQueue.add(gameDir);
                // Get file stats.
                fs.stat(gameDir, function(err, stats) {
                    if (err) {
                        that.asyncQueue.remove(qKeyGame);
                        that.logger.error('ServerNode.loadGames: cannot read ' +
                                          dir);
                        return;
                    }

                    // It is a folder, try to add it as a game.
                    if (stats.isDirectory()) {
                        that.addGameDir(gameDir);
                    }
                    that.asyncQueue.remove(qKeyGame);
                });
            });
            // Remove async operation from queue.
            that.asyncQueue.remove(qKey);
        });
    });
};

/**
 * ### ServerNode.addGameDir
 *
 * Scans a directory for games folders
 *
 * @param {string} gameDir The path to a directory containing nodeGame games
 *
 * @see ServerNode.addGame
 */
ServerNode.prototype.addGameDir = function(gameDir) {
    var game, gameSettings, gamePath, gameSettingsPath, gameSettingsObj, res;
    if ('string' !== typeof gameDir) {
        throw new TypeError('ServerNode.addGameDir: gameDir must be string.');
    }

    gameDir = path.resolve(gameDir) + '/';

    // Reading package.json
    gamePath = gameDir + 'package.json';
    try {
        game = require(gamePath);
    }
    catch(e) {
        this.logger.error('ServerNode.addGameDir: cannot read ' + gamePath);
        throw e;
    }

    // Reading game.settings.js
    gameSettingsPath = gameDir + 'server/game.settings.js';
    try {
        gameSettings = require(gameSettingsPath);
    }
    catch(e) {
        this.logger.error('ServerNode.addGameDir: cannot read ' +
                          gameSettingsPath);
        //throw e;
        return;
    }
    gameSettings = this.parseGameSettings(gameSettings);

    if (!gameSettings) {
        throw new Error('SeverNode.addGameDir: invalid settings file: ' +
                        gameSettingsPath + '.');
    }

    // Ready to add the game.
    this.addGame(game, gameSettings, gameDir);
};

/**
 * ### ServerNode.addGame
 *
 * Adds a new game to the global collection `info.games`
 *
 * The version of ServerNode is compared against the information in
 * _gameInfo.engines.nodegame_, if found.
 *
 * @param {object} gameInfo A game descriptor, usually from package.json
 * @param {object} treatments Game treatments, usually from game.settings.js
 * @param {string} gameDir The root directory of the game (with trailing slash)
 *
 * @see ServerNode.addGameDir
 * @see ServerNode.parseGameSettings
 */
ServerNode.prototype.addGame = function(gameInfo, treatments, gameDir) {
<<<<<<< HEAD
    var gamePath, reqFail, req;
    var gameLogicPath, gameLogic, gameClientPath, gameClient;
    var langObject;
=======
    var reqFail, req;
    var gameType, gamePath, game;
>>>>>>> d60d15d7
    var treatment, t, i, len;

    if ('object' !== typeof gameInfo) {
        throw new TypeError('ServerNode.addGame: gameInfo must be object.');
    }
    if ('object' !== typeof treatments) {
        throw new TypeError('ServerNode.addGame: treatments must be object.');
    }
    if ('string' !== typeof gameDir) {
        throw new TypeError('ServerNode.addGame: gameDir must be string.');
    }

    // Check name.
    if ('string' !== typeof gameInfo.name) {
        throw new Error('ServerNode.addGame: missing or invalid game name: ' +
                        gameDir + '.');
    }

    // Checking nodeGame server version requirement.
<<<<<<< HEAD
    if (gameInfo.engines) {
        reqFail = gameRequirementsFail(gameInfo.engines.nodegame);
        if (reqFail) {
            throw new Error('ServerNode.addGame: game ' + gameInfo.name + ' ' +
                            'requires nodeGame version ' +
                            gameInfo.engines.nodegame  + ' ' +
                            'but found ' + this.version + '.');
=======
    if (gameInfo.engines && gameInfo.engines.nodegame) {

        req = gameInfo.engines.nodegame;

        // * skips the check.
        if (req.trim() !== '*') {

            // Trick: we compare version numbers using the GameStage class.
            if (req.indexOf(">=") !== -1) {
                req = req.split(">=")[1];
                req = version2GameStage(req);
                reqFail = !req || GameStage.compare(req, serverVersionObj) > 0;
            }
            else if (req.indexOf(">") !== -1) {
                req = req.split(">")[1];
                req = version2GameStage(req);
                reqFail = !req || GameStage.compare(req, serverVersionObj) > -1;
            }
            else {
                req = version2GameStage(req);
                reqFail =
                    !req || GameStage.compare(req, serverVersionObj) !== 0;
            }

            if (reqFail) {
                throw new Error('ServerNode.addGame: game ' + gameInfo.name +
                                ' requires nodeGame version ' +
                                gameInfo.engines.nodegame  + ' ' +
                                'but found ' + this.version + '.');
            }
>>>>>>> d60d15d7
        }
    }

    // Require all specified game files for each treatment.
    for (t in treatments) {
        if (treatments.hasOwnProperty(t)) {
            treatment = treatments[t];


            if ('object' !== typeof treatment.gamePaths) {
                throw new Error('ServerNode.addGame: gamePaths must be ' +
                                'object. Game: ' + gameInfo.name + '. ' +
                                'Treatment: ' + t + '.');
            }

            if ('string' !== typeof treatment.gamePaths.logic) {
                throw new Error('ServerNode.addGame: gamePaths.logic must ' +
                                'be string. Game: ' + gameInfo.name + '. ' +
                                'Treatment: ' + t + '.');
            }

            for (gameType in treatment.gamePaths) {
                if (treatment.gamePaths.hasOwnProperty(gameType)) {
                    gamePath = treatment.gamePaths[gameType];

<<<<<<< HEAD
                gameClientPath = gameDir +  'server/' + treatment.clientPath;
                try {
                    gameClient = require(gameClientPath);
                }
                catch(e) {
                    this.logger.error('ServerNode.addGame: cannot read ' +
                                      gameClientPath + '.');
                    throw e;
=======
                    if ('string' !== typeof gamePath) {
                        throw new TypeError('ServerNode.addGame: ' +
                                            'game ' + gameInfo.name + ' ' +
                                            'treatment ' + t + ': ' + gameType +
                                            ' path must be string.');
                    }

                    gamePath = gameDir + 'server/' + gamePath;
                    try {
                        game = require(gamePath);
                    }
                    catch(e) {
                        this.logger.error('ServerNode.addGame: cannot read ' +
                                          gamePath + '.');
                        throw e;
                    }
                    treatment.gamePaths[gameType] = gamePath;
>>>>>>> d60d15d7
                }
            }
        }
    }

    // Building language object.
    langObject = this.buildLanguagesObject(gameDir);

    // Adding game info to global info object.
    this.info.games[gameInfo.name] = {
        dir: gameDir,
        info: gameInfo,
        treatments: treatments,
        languages: langObject
    };

<<<<<<< HEAD
    // Adding the public directory of the game to the static directories
    // http://stackoverflow.com/questions/5973432/setting-up-two-different-static-directories-in-node-js-express-framework
    this.http.use(gameInfo.name + '/public', express.static(gameDir + 'public'));

    // Tries to load Channels file from game directory.
    this.loadChannelsFile(gameDir);

    // Tries to load Views file from game directory.
    this.loadViewsFile(gameDir, gameInfo);
=======
    // Loading Auth dir, if any.
    this.loadAuthDir(gameDir, gameInfo.name);
>>>>>>> d60d15d7

    this.logger.info('ServerNode.addGame: ' + gameInfo.name + ': ' + gameDir);

    // Adding game alias.
    if (gameInfo.alias) {
        if ('string' === typeof gameInfo.alias) {
            gameInfo.alias = [gameInfo.alias];
        }
        if (!J.isArray(gameInfo.alias)) {
             throw new TypeError('ServerNode.addGame: game.alias ' +
                                 'must be either string or array.');
        }

        i = -1;
        len = gameInfo.alias.length;
        for ( ; ++i < len ; ) {
            if ('string' !== typeof gameInfo.alias[i]) {
                throw new TypeError(
                        'ServerNode.addGame: alias must be string.');
            }
            this.info.games[gameInfo.alias[i]] = this.info.games[gameInfo.name];
        }
    }
};

/**
 * ### ServerNode.loadChannelsFile
 *
 * Loads _channels.js_ from file system and adds channels accordingly
 *
 * Asynchronously looks for a file called _channels.js_ at the top
 * level of the specified directory.
 * 
 * The file _channels.js_ must export an array containing channels object
 * in the format specified by the _ServerChannel_ constructor. Every channel
 * configuration object can optionally have a _waitingRoom_ object to
 * automatically add a waiting room to the channel.
 *
 * @param {string} directory The path in which _channels.js_ will be looked for
 *
 * @see ServerNode.addChannel
 * @see ServerChannel
 * @see ServerChannel.createWaitingRoom
 */
ServerNode.prototype.loadChannelsFile = function(directory) {
    var channelsFile, that;

    if ('string' !== typeof directory) {
        throw new TypeError('ServerNode.loadChannelsFile: directory myst be ' +
                            'string.');
    }

    that = this;
    channelsFile = directory + 'channels.js';

    fs.exists(channelsFile, function(exists) {
        var conf, channel, waitRoom;
        var i, len;
        var channelConf, waitRoomConf;

        if (!exists) return;
        conf = require(channelsFile);

        if (!J.isArray(conf)) {
            throw new TypeError('ServerNode.loadChannelsFile: channels file ' +
                                'must return an array of channels.');
        }

        // Validate, 
        i = -1, len = conf.length;
        for ( ; ++i < len ; ) {
            
            channelConf = conf[i];

            if ('object' !== typeof channelConf) {
                throw new TypeError('ServerNode.loadChannelsFile:' +
                                    'channels must be object. Directory: ' +
                                    directory);
            }
            if (channelConf.waitingRoom && 
                'object' !== typeof channelConf.waitingRoom) {

                throw new TypeError('ServerNode.loadChannelsFile: waitingRoom ' +
                                    'in channel configuration must be object. ' +
                                    'Directory: ' + directory);
            }
            waitRoomConf = channelConf.waitingRoom;
            delete channelConf.waitingRoom;

            channel = that.addChannel(channelConf);
            
            if (channel && waitRoomConf) {

                // We prepend the baseDir parameter, if any.
                // If logicPath is not string we let the WaitingRoom
                // constructor throw an error.
                if ('string' === typeof waitRoomConf.logicPath) {
                    waitRoomConf.logicPath = 
                        directory + 'server/' + waitRoomConf.logicPath
                }

                waitRoom = channel.createWaitingRoom(waitRoomConf);

                if (!waitRoom) {
                    throw new Error('ServerNode.loadChannelsFile: could not ' +
                                    'add waiting room to channel ' + 
                                    channel.name);
                }
            }
        }
    });        
};


/**
 * ### ServerNode.loadViewsFile
 *
 * Loads _views.js_ from file system and adds channels accordingly
 *
 * Asynchronously looks for a file called _channels.js_ at the top
 * level of the specified directory.
 * 
 * The file _channels.js_ must export an array containing channels object
 * in the format specified by the _ServerChannel_ constructor. Every channel
 * configuration object can optionally have a _waitingRoom_ object to
 * automatically add a waiting room to the channel.
 *
 * @param {string} directory The path in which _views.js_ will be looked for
 *
 * TODO: views.js file is not loaded anymore because all context are dynamics.
 *
 * @experimental
 * @see PageManager
 */
ServerNode.prototype.loadViewsFile = function(directory, gameInfo) {
    var viewsFile, that, gameName;

    if ('string' !== typeof directory) {
        throw new TypeError('ServerNode.loadViewsFile: directory myst be ' +
                            'string.');
    }
    gameName = gameInfo.name;

    // Prepare data structure for game.
    this.pager.addGame(gameName);

// TODO: see if still needed (broken now).
//
//     that = this;
//     viewsFile = directory + 'views/views.js';
//     fs.exists(viewsFile, function(exists) {
//          var cb, sb;
//          if (!exists) return;
//          cb = require(viewsFile);
//          if ('function' !== typeof cb) {
//              throw new TypeError('ServerNode.loadViewsFile: views.js did not ' +
//                                  'return a valid function. Dir: ' + directory);
//          }
//          // Execute views function in a sandboxed enviroment.
//          // A game cannot modify other games settings.
//          sb = that.pager.getSandBox(gameName, directory);
//          cb(sb, gameInfo.settings);
//      });        
};

/**
 * ### ServerNode.buildLanguagesObject
 *
 * Builds an object containing language objects for a given game directory
 *
 * @param {string} directory The directory of the game.
 * @return {object} languages Object of language objects.
 */
ServerNode.prototype.buildLanguagesObject = function(directory) {
    var ctxPath, langPaths, languages, pathIndex, languageObject;

    ctxPath = directory + '/views/contexts/';
    if (!fs.existsSync(ctxPath)) {
        this.logger.warn('No context folder found.');
        return;
    };
    langPaths = fs.readdirSync(ctxPath);

    languages = {};
    for (pathIndex in langPaths) {
        if (langPaths.hasOwnProperty(pathIndex)) {
            languageObject = {};
            if (fs.existsSync(ctxPath + langPaths[pathIndex] +
                              '/languageInfo.json')) {

                languageObject = require(ctxPath + langPaths[pathIndex] +
                                         '/languageInfo.json');
            }

            languageObject.shortName = langPaths[pathIndex];
            languages[languageObject.shortName] = languageObject;
        }
    }
    return languages;
};

/**
 * ### ServerNode.parseGameSettings
 *
 * Parses a game setting object and builds a treatments object
 *
 * @param {object} game The path to a package.json file,
 *   or its content as loaded from `require`
 *
 * @see ServerNode.addGame
 */
ServerNode.prototype.parseGameSettings = function(gameSettingsObj) {
    var standard, t, tmp, out;
    var treatments;
    if ('object' !== typeof gameSettingsObj) {
        throw new TypeError('ServerNode.parseGameSettings: gameSettingsObj ' +
                            'must be object.');
    }

    out = {};

    if ('undefined' === typeof gameSettingsObj.treatments) {
        out.standard = J.clone(gameSettingsObj);
    }
    else {
        treatments = gameSettingsObj.treatments;
        delete gameSettingsObj.treatments;
        out.standard = J.clone(gameSettingsObj);

        for (t in treatments) {
            if (treatments.hasOwnProperty(t)) {
                tmp = J.clone(gameSettingsObj);
                J.mixout(tmp, treatments[t]);
                out[t] = tmp;
                out[t].name = t;
            }
        }
    }

    // Add standard name.
    out.standard.name = 'standard';

    return out;
};

/**
 * ### ServerNode.configureHTTP
 *
 * Configure express server hook
 *
 * Accepts a callback function that receives the express app
 * object as first parameter. The callback function should
 * return TRUE if configuration is successful.
 *
 * @param {function} func The function that will configure the express server
 * @return {boolean} The return value of the callback function
 */
ServerNode.prototype.configureHTTP = function(func) {
    return func(http, this);
};

/**
 * ### ServerNode.configureSIO
 *
 * Configure socket.io hook
 *
 * Accepts a callback function that receives the socket.io app
 * object as first parameter. The callback function should
 * return TRUE if configuration is successful.
 *
 * @param {function} func The function that will configure the socket.io app
 * @return {boolean} The return value of the callback function
 */
ServerNode.prototype.configureSIO = function(func) {
    return func(this.sio, this);
};

/**
 * ### ServerNode.configureLoggers
 *
 * Configure winston loggers hook
 *
 * Accepts a callback function that receives `winston.loggers` and
 * `this.logDir` as parameters. The callback function should return TRUE if
 * configuration is successful.
 *
 * @param {function} func The function that will configure the loggers
 * @return {boolean} The return value of the callback function
 */
ServerNode.prototype.configureLoggers = function(func) {
    return func(winston.loggers, this.logDir + '/');
};

/**
 * ### ServerNode.configure
 *
 * Configure ServerNode hook
 *
 * Accepts a callback function to receives the current ServerNode
 * instance as first parameter. The callback function should
 * return TRUE if configuration is successful.
 *
 * @param {function} The function that will configure the ServerNode
 * @return {boolean} The return value of the callback function
 */
ServerNode.prototype.configure = function(func) {
    return func(this);
};

/**
 * ### ServerNode.loadConfDir
 *
 * Scan a directory for configuration files and runs them
 *
 * Looks for the following files:
 *
 * - `servernode.js` configuring the ServerNode object
 * - `http.js` configuring the HTTP Express server
 * - `sio.js` configuring the Socket.io server
 * - 'loggers.js'cconfiguring the Wiston logging service
 *
 * For documentation refer to the comments  inside each configuration file.
 *
 * The method keeps track of which directories are already been scanned
 * and they will not scanned again, unless the force flag is set to TRUE.
 *
 * @param {string} dir The path to the configuration directory
 * @param {mask} object Optional. An object defining which configuration
 *   files are allowed to be loaded. Defaults, all files are loaded.
 * @param {force} Optional. Force to rescan a directory even if this was
 *    already loaded. Defaults, FALSE.
 *
 * @see ServerNode.loadConfFile
 * @see ServerNode.configure
 * @see ServerNode.configureHTTP
 * @see ServerNode.confiureSIO
 * @see ServerNode.confiureLoggers
 */
ServerNode.prototype.loadConfDir = function(dir, mask, force) {
    var localMask, file;

    if ('string' !== typeof dir) {
        throw new TypeError('ServerNode.loadConfDir: dir must be string.');
    }
    if (mask && 'object' !== typeof mask) {
        throw new TypeError('ServerNode.loadConfDir: mask must be object or ' +
                            'undefined.');
    }

    force = force || false;
    dir = path.resolve(dir);

    if (!force && this.scannedGamesDirs[dir]) {
        this.logger.warn('Duplicated conf directory found. Use the "force" ' +
                         'flag to scan it again: ' + dir);
        return;
    }

    localMask = {
        loggers: true,
        servernode: true,
        http: true,
        sio: true,
    };

    mask = (mask) ? J.merge(localMask, mask) : localMask;

    if (mask.loggers) {
        file = dir + '/loggers.js';
        if (J.existsSync(file)) {
            this.loadConfFile(file, this.configureLoggers);
        }
    }
    if (mask.servernode) {
        file = dir + '/servernode.js';
        if (J.existsSync(file)) {
            this.loadConfFile(file, this.configure);
       } 
    }
    if (mask.http) {
        file = dir + '/http.js';
        if (J.existsSync(file)) {
            this.loadConfFile(file, this.configureHTTP);
        }
    }
    if (mask.sio) {
        file = dir + '/sio.js';
        if (J.existsSync(file)) {
            this.loadConfFile(file, this.configureSIO);
        }
    }

    this.scannedGamesDirs[dir] = mask;
};

/**
 * ### ServerNode.loadConfFile
 *
 * Opens a nodeGame configuration file and executes a callback on its export
 *
 * Generic helper function. Requires a callback function as second parameter,
 * that passes the correct objects to the configurator function.
 *
 * Always refer to documentation for the content of the configuration files.
 *
 * @param {string} file The path to the configuration file
 * @param {function} cb The callback function (e.g. ServerNode.configureHTTP)
 *
 * @see ServerNode.loadConfDir
 * @see ServerNode.configure
 * @see ServerNode.configureHTTP
 * @see ServerNode.confiureSIO
 * @see ServerNode.confiureLoggers
 */
ServerNode.prototype.loadConfFile = function(file, cb) {
    var conf, result;

    if ('string' !== typeof file) {
        throw new TypeError('ServerNode.loadConfFile: file must be string.');
    }
    if ('function' !== typeof cb) {
        throw new TypeError('ServerNode.loadConfFile: cb must be function.');
    }

    file = path.resolve(file);

    if (!J.existsSync(file)) {
        throw new Error('ServerNode.loadConfFile: conf file not existing ' +
                        'or not readable: ' + file);
    }

    // Requiring configuration function (can throw errors).
    conf = require(file);

    if ('function' !== typeof conf) {
        throw new Error('ServerNode.loadConfFile: conf file did not export a ' +
                        'function: ' + file);
    }

    // The configuration function is called internally by _cb_ that takes
    // care of passing the right parameters to it.
    result = cb.call(this, conf);

    if (result) {
        this.logger.info('ServerNode.loadConfFile: conf file loaded ' +
                         'correctly: ' + file);
    }
    else {
        this.logger.warn('ServerNode.loadConfFile: a non-fatal error ' +
                         'occurred while loading conf file: ' + file);
    }
};

ServerNode.prototype.loadAuthDir = function(directory, gameName) {
    var authFile, that;

    if ('string' !== typeof directory) {
        throw new TypeError('ServerNode.loadAuthDir: directory myst be ' +
                            'string.');
    }

    that = this;
    authFile = directory + 'auth/auth.js';

    fs.exists(authFile, function(exists) {
        var authObj, sandboxAuth, sandboxClientIdGen;

        if (!exists) return;

        sandboxAuth = that.getChannelSandbox(gameName, 'authorization', 'Auth');
        sandboxClientIdGen = that.getChannelSandbox(gameName, 
                                                    'clientIdGenerator',
                                                    'clientId Generator');
        authObj = {
            authorization: sandboxAuth,
            clientIdGenerator: sandboxClientIdGen
        };

        require(authFile)(authObj);

    });
};

ServerNode.prototype.getChannelSandbox = function(gameName, method, methodName) {
    var that = this;

    return function() {
        var len;
        var authCb, channel, server;
        var gameChannelNames;
        var errorBegin;

        errorBegin = 'ServerNode.loadAuthDir: ' + methodName + ' callback: ';

        len = arguments.length;

        if (len > 3) {
            throw new Error(errorBegin +
                            'accepts maximum 3 input parameters, ' +
                            len + ' given. Game: ' + gameName + '.');
        }

        authCb = arguments[len-1];

        if ('function' !== typeof authCb) {
            throw new TypeError(errorBegin + 'must be a function.');
        }

        // Channels defined by a game with the channels.js file.
        // Auth callback can modify the authorization only of those.
        gameChannelNames = that.info.games[gameName].channels;

        // 1 Auth for all servers of all channels.
        if (len === 1) {
            for (channel in gameChannelNames) {
                if (gameChannelNames.hasOwnProperty(channel)) {
                    that.channels[channel].admin[method](authCb);
                    that.channels[channel].player[method](authCb);
                }
            }
        }

        // 1 Auth for one channel, 1 or both servers
        else {
            
            if ('string' !== typeof arguments[0]) {
                throw new TypeError(errorBegin + 'channel parameter must be ' +
                                    'string. Game: ' + gameName + '.');
            }

            // Retrieve the channel name.
            channel = gameChannelNames[arguments[0]];

            // Check if the channel belongs to the game.
            if ('undefined' === typeof channel) {
                throw new TypeError(errorBegin + 'channel is not existing or ' +
                                    'it does not belong to the game: ' +
                                    channel + '. Game: ' + gameName + '.');
            }
            
            // Retrieve the channel object.
            channel = that.channels[arguments[0]];

            // 1 Auth for a specific channel.
            if (len === 2) {
                channel.admin[method](authCb);
                channel.player[method](authCb);  
            }
            // 1 Auth for a specific server of a specific channel.
            else {
                if (arguments[1] !== 'admin' && arguments[1] !== 'player') {
                    throw new TypeError(errorBegin + 'server parameter must ' +
                                        'be either "player" or "admin". ' +
                                        'Game: ' + gameName + '.');
                }

                channel[arguments[1]][method](authCb);
            }
        }
    }
};


/**
 * ### ServerNode.getGamesInfo
 *
 * Returns an object containing information about registered games
 *
 * The returned object has the following structure:
 * {
 *   game1: {
 *     name:  game1,
 *     alias: [alias1, alias2, ...],
 *     descr: "Description",
 *     treatments: {
 *       standard: {
 *         option1: ...,
 *         option2: ...
 *       },
 *       customTreatment1: {
 *         option1: ...
 *         option2: ...
 *       },
 *       ...
 *     }
 *   },
 *   game2: { ... },
 *   ...
 * }
 *
 * @param {string} gameName Optional. If set, only info about this game is
 *   returned
 * @return {object} The games info structure. See above for details.
 */
ServerNode.prototype.getGamesInfo = function(gameName) {
    if (gameName && 'string' !== typeof gameName) {
        throw new TypeError(
                'ServerNode.getGamesInfo: gameName must be string.');
    }
    return gameName ? this.info.games[gameName] : this.info.games;
};

/**
 * ### ServerNode.resolveGameDir
 *
 * Returns the absolute path of the specified game or alias
 *
 * @param {string} gameName The requested game name or alias
 * @return {string|null} The absolute path to the game directory,
 *   or NULL if not found
 */
ServerNode.prototype.resolveGameDir = function(gameName) {
    if ('string' !== typeof gameName) {
        throw new TypeError('ServerNode.resolveGameDir: gameName must ' +
                            'be string.');
    }

    return this.info.games[gameName] ?
        this.info.games[gameName].dir + '/' : null;
};

/**
 * ### ServerNode.ready
 *
 * Executes the specified callback once the server is fully loaded
 *
 * @param {function} cb The callback to execute
 *
 * @see Queue.onReady
 */
ServerNode.prototype.ready = function(cb) {
    if ('function' !== typeof cb) {
        throw new TypeError('ServerNode.ready: cb must be function.');
    }
    this.asyncQueue.onReady(cb);
};

// ## Helper Methods

/**
 * ### version2GameStage
 *
 * Helper function to parse a version string into a GameStage
 *
 * Cannot use GameStage constructor because it does not accept stage = 0
 *
 * @param {string} str The version number to parse
 * @param {object} An object emulating a _GameStage_
 *
 * @see GameStage constructor
 */
function version2GameStage(str) {
    var tokens, stage, step, round;
    var out;
    tokens = str.trim().split('.');
    stage = parseInt(tokens[0], 10);
    if (isNaN(stage)) return false;
    step  = parseInt(tokens[1], 10);
    if (isNaN(step)) return false;
    round = parseInt(tokens[2], 10);
    if (isNaN(round)) return false;
    return {
        stage: stage, step: step, round: round
    };
}

/**
 * ### gameRequirementsFail
 *
 * Helper function that checks if game requirements are fullfilled
 *
 * @param {mixed} The game requirements from `package.json`
 * @return {boolean} TRUE, if check fails
 *
 * @see GameStage constructor
 */
function gameRequirementsFail(req) {
    var reqFail;

    // * skips the check.
    if (!req || req.trim() === '*') return false;

    // Trick: we compare version numbers using the GameStage class.
    if (req.indexOf(">=") !== -1) {
        req = req.split(">=")[1];
        req = version2GameStage(req);
        reqFail = !req || GameStage.compare(req, serverVersionObj) > 0;
    }
    else if (req.indexOf(">") !== -1) {
        req = req.split(">")[1];
        req = version2GameStage(req);
        reqFail = !req || GameStage.compare(req, serverVersionObj) > -1;
    }
    else {
        req = version2GameStage(req);
        reqFail = !req || GameStage.compare(req, serverVersionObj) !== 0;
    }

    return reqFail;
}

// Probably to remove...

// // TODO: think about it...
// ServerNode.prototype.getGameObj = function(gameName, treatment, target, options) {
//     var gameInfo, gameObj;
//     if ('string' !== typeof gameName) {
//         throw new TypeError('ServerNode.getGameObj: gameName must be string.');
//     }
//     if ('string' !== typeof treatment) {
//         throw new TypeError('ServerNode.getGameObj: treatment must be string.');
//     }
//     if ('string' !== typeof target) {
//         throw new TypeError('ServerNode.getGameObj: target must be string.');
//     }
//     if (target !== 'client' && target !== 'logic') {
//         throw new TypeError('ServerNode.getGameObj: target must be either ' +
//                             '"client" or "logic".');
//     }
//     if (options && 'object' !== typeof options) {
//         throw new TypeError('ServerNode.getGameObj: options must be either ' +
//                             'undefined or object.');
//     }
//
//     gameInfo = this.getGamesInfo(gameName);
//     if (!gameInfo) {
//         throw new TypeError('ServerNode.getGameObj: game not found: ' +
//                             gameName + '.');
//     }
//
//     if (!gameInfo.treatments[treatment]) {
//          throw new TypeError('ServerNode.getGameObj: treatment not found in ' +
//                              'game ' + gameName + ': ' + treatment + '.');
//     }
//
//     if (options) {
//         options = J.merge(gameInfo.treatments[treatment], options);
//     }
//     gameObj = gameInfo.treatments[treatment][target]();
//
// };<|MERGE_RESOLUTION|>--- conflicted
+++ resolved
@@ -164,19 +164,18 @@
     this.sio.sockets.setMaxListeners(0);
 
     /**
-<<<<<<< HEAD
      * ## ServerNode.page
      *
      * The page manager to add game specific settings to template rendering
      */
     this.pager = new PageManager();
-=======
+
+    /**
      * ## ServerNode.logDir
      *
      * Log directory
      */
     this.logDir = this.rootDir + '/log';
->>>>>>> d60d15d7
 
     // Loading configurations.
     this.init(options || {});
@@ -458,14 +457,10 @@
  * @see ServerNode.parseGameSettings
  */
 ServerNode.prototype.addGame = function(gameInfo, treatments, gameDir) {
-<<<<<<< HEAD
-    var gamePath, reqFail, req;
+    var gamePath, reqFail;
     var gameLogicPath, gameLogic, gameClientPath, gameClient;
     var langObject;
-=======
-    var reqFail, req;
-    var gameType, gamePath, game;
->>>>>>> d60d15d7
+    var gameType, game;
     var treatment, t, i, len;
 
     if ('object' !== typeof gameInfo) {
@@ -485,7 +480,7 @@
     }
 
     // Checking nodeGame server version requirement.
-<<<<<<< HEAD
+
     if (gameInfo.engines) {
         reqFail = gameRequirementsFail(gameInfo.engines.nodegame);
         if (reqFail) {
@@ -493,38 +488,6 @@
                             'requires nodeGame version ' +
                             gameInfo.engines.nodegame  + ' ' +
                             'but found ' + this.version + '.');
-=======
-    if (gameInfo.engines && gameInfo.engines.nodegame) {
-
-        req = gameInfo.engines.nodegame;
-
-        // * skips the check.
-        if (req.trim() !== '*') {
-
-            // Trick: we compare version numbers using the GameStage class.
-            if (req.indexOf(">=") !== -1) {
-                req = req.split(">=")[1];
-                req = version2GameStage(req);
-                reqFail = !req || GameStage.compare(req, serverVersionObj) > 0;
-            }
-            else if (req.indexOf(">") !== -1) {
-                req = req.split(">")[1];
-                req = version2GameStage(req);
-                reqFail = !req || GameStage.compare(req, serverVersionObj) > -1;
-            }
-            else {
-                req = version2GameStage(req);
-                reqFail =
-                    !req || GameStage.compare(req, serverVersionObj) !== 0;
-            }
-
-            if (reqFail) {
-                throw new Error('ServerNode.addGame: game ' + gameInfo.name +
-                                ' requires nodeGame version ' +
-                                gameInfo.engines.nodegame  + ' ' +
-                                'but found ' + this.version + '.');
-            }
->>>>>>> d60d15d7
         }
     }
 
@@ -550,16 +513,7 @@
                 if (treatment.gamePaths.hasOwnProperty(gameType)) {
                     gamePath = treatment.gamePaths[gameType];
 
-<<<<<<< HEAD
-                gameClientPath = gameDir +  'server/' + treatment.clientPath;
-                try {
-                    gameClient = require(gameClientPath);
-                }
-                catch(e) {
-                    this.logger.error('ServerNode.addGame: cannot read ' +
-                                      gameClientPath + '.');
-                    throw e;
-=======
+
                     if ('string' !== typeof gamePath) {
                         throw new TypeError('ServerNode.addGame: ' +
                                             'game ' + gameInfo.name + ' ' +
@@ -577,7 +531,6 @@
                         throw e;
                     }
                     treatment.gamePaths[gameType] = gamePath;
->>>>>>> d60d15d7
                 }
             }
         }
@@ -594,7 +547,6 @@
         languages: langObject
     };
 
-<<<<<<< HEAD
     // Adding the public directory of the game to the static directories
     // http://stackoverflow.com/questions/5973432/setting-up-two-different-static-directories-in-node-js-express-framework
     this.http.use(gameInfo.name + '/public', express.static(gameDir + 'public'));
@@ -604,10 +556,9 @@
 
     // Tries to load Views file from game directory.
     this.loadViewsFile(gameDir, gameInfo);
-=======
+
     // Loading Auth dir, if any.
     this.loadAuthDir(gameDir, gameInfo.name);
->>>>>>> d60d15d7
 
     this.logger.info('ServerNode.addGame: ' + gameInfo.name + ': ' + gameDir);
 
