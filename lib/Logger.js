/**
 * # Logger
 * Copyright(c) 2014 Stefano Balietti
 * MIT Licensed
 *
 * Handles the log stream to file and to stdout
 *
 * ---
 */

"use strict";

// ## Global scope

var util = require('util'),
fs = require('fs'),
path = require('path'),
winston = require('winston');

var J = require('JSUS').JSUS;

module.exports = LoggerManager;

function LoggerManager() {}

LoggerManager.get = function(logger, options) {
    return new Logger(logger, options);
};

/**
 * ## Logger constructor
 *
 * Creates an instance of Logger
 *
 * @param {object} options The configuration options for the SeverLog
 */
function Logger(logger, options) {
    options = options || {};

    this.logger = winston.loggers.get(logger);

    this.name = options.name;
    this.level = options.level || 'silly';
    this.verbosity = options.verbosity || 0;
}

//## Logger methods


/**
 * ### Logger.log
 *
 * Logs a string to stdout and / or to file depending on configuration
 *
 * @param {string} text The string to log
 * @param {string|Number} level The log level for this log
 */
Logger.prototype.log = function(text, level) {

    level = level || 'info';

    //	if ('string' === typeof level) {
    //		level = ServerLog.verbosity_levels[level];
    //	}
<<<<<<< HEAD
    //	if (this.name) {
    //		this.logger.log(level, this.name, text);
    //	}
    //	else {
    this.logger.log(level, text);
    //	}
=======
    if (this.name) {
    	//this.logger.log(level, this.name, text);
    	this.logger.log(level, text, {name: this.name});
    }
    else {
        this.logger.log(level, text);
    }  
>>>>>>> d60d15d7
};




///**
//* ### ServerLog.checkLogDir
//*
//* Creates the log directory if not existing
//*
//*/
//ServerLog.prototype.checkLogDir = function() {
//	// skip warning for node 8
//	if ('undefined' !== typeof fs.existsSync) {
//		if (!fs.existsSync(this.logdir)) {
//			fs.mkdirSync(this.logdir, 0755);
//		}
//	}
//	else if (!path.existsSync(this.logdir)) {
//		fs.mkdirSync(this.logdir, 0755);
//	}
//};


///**
//* ### ServerLog.console
//*
//* Fancifies the output to console
//*
//* @param {object|string} data The text to log
//* @param {string} type A flag that determines the color of the output
//*/
//ServerLog.prototype.console = function(data, type){
//
//	var ATT = '0;32m'; // green text;
//
//	switch (type) {
//
//		case 'ERR':
//			ATT = '0;31m'; // red text;
//			break;
//
//		case 'WARN':
//			ATT = '0;37m'; // gray text;
//			break;
//	}
//
//	util.log("\033[" + ATT + this.name + '\t' + data.toString() + "\033[0m");
//};
//
///**
// * ### ServerLog.close
// *
// * Closes open output streams
// */
//ServerLog.prototype.close = function() {
//	if (this.logSysStream) this.logSysStream.close();
//	if (this.logMsgStream) this.logMsgStream.close();
//};<|MERGE_RESOLUTION|>--- conflicted
+++ resolved
@@ -62,22 +62,14 @@
     //	if ('string' === typeof level) {
     //		level = ServerLog.verbosity_levels[level];
     //	}
-<<<<<<< HEAD
-    //	if (this.name) {
-    //		this.logger.log(level, this.name, text);
-    //	}
-    //	else {
-    this.logger.log(level, text);
-    //	}
-=======
+
     if (this.name) {
     	//this.logger.log(level, this.name, text);
     	this.logger.log(level, text, {name: this.name});
     }
     else {
         this.logger.log(level, text);
-    }  
->>>>>>> d60d15d7
+    }
 };
 
 
