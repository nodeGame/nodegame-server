/**
 * # GameLoader
 * Copyright(c) 2019 Stefano Balietti
 * MIT Licensed
 *
 * Loads nodeGame games from file system
 *
 * http://nodegame.org
 */

"use strict";

module.exports = GameLoader;

// ## Global scope

var path = require('path');
var fs = require('fs');

var J = require('JSUS').JSUS;
var ngc = require('nodegame-client');
var GameStage = ngc.GameStage;

var ngt = require('nodegame-game-template');

var serverVersionObj;

/**
 * ## GameLoader constructor
 *
 * Constructs a new instance of GameLoader
 *
 * @param {ServerNode} servernode The ServerNode instance
 */
function GameLoader(servernode) {

    /**
     * ### GameLoader.servernode
     *
     * Reference to the ServerNode
     */
    this.servernode = servernode;

    // Cannot keep a reference to servernode.logger because it gets
    // overwritten later on.

    // Transform server version string to object (used to check dependencies).
    serverVersionObj = version2GameStage(this.servernode.version);
}


// ## GameLoader methods

/**
 * ### GameLoader.addGame
 *
 * Adds a new game to the global collection `info.games`
 *
 * The version of ServerNode is compared against the information in
 * _gameInfo.engines.nodegame_, if found.
 *
 * Aliases will be created, if needed.
 *
 * @param {object} gameInfo A game descriptor, usually from package.json
 * @param {string} gameDir The root directory of the game (with trailing slash)
 *
 * @see ServerNode.addGameDir
 */
GameLoader.prototype.addGame = function(gameInfo, gameDir) {
    var reqFail, clientTypes, langObject, gameName, gameConf;
    var channel, dataDir;

    if ('object' !== typeof gameInfo) {
        throw new TypeError('GameLoader.addGame: gameInfo must be object. '
                            + 'Found: ' + gameInfo);
    }
    if ('string' !== typeof gameDir) {
        throw new TypeError('GameLoader.addGame: gameDir must be string.' +
                            'Found: ' + gameDir);
    }

    gameName = gameInfo.channelName || gameInfo.name;

    // Check name.
    if ('string' !== typeof gameName) {
        throw new Error('GameLoader.addGame: missing or invalid game name: ' +
                        gameDir);
    }

    // Check if name is unique.
    if (this.servernode.info.games[gameName]) {
        throw new Error('GameLoader.addGame: a game with the same name ' +
                        'already found: ' + gameName);
    }

    // Checking nodeGame server version requirement.
    if (gameInfo.engines) {
        reqFail = gameRequirementsFail(gameInfo.engines.nodegame);
        if (reqFail) {
            throw new Error('GameLoader.addGame: game ' + gameName + ' ' +
                            'requires nodeGame version ' +
                            gameInfo.engines.nodegame  + ' ' +
                            'but found ' + this.servernode.version);
        }
    }

    // Loading settings, setup, and stages.
    gameConf = this.loadGameDir(gameDir, gameName);

    // Loading client types.
    clientTypes = this.loadClientTypes(gameDir, gameName);

    // Building language object.
    langObject = this.buildLanguagesObject(gameDir, gameName);

    // Adding game info to global info object.
    this.servernode.info.games[gameName] = {
        dir: gameDir,
        info: gameInfo,
        clientTypes: clientTypes,
        // At this point settings is as it is in game.settings.
        settings: gameConf.settings,
        setup: gameConf.setup,
        stager: gameConf.stager,
        languages: langObject,
        channel: {},
        levels: {},
        alias: []
    };


    // Create game data/ directory if not existing.
    dataDir = path.resolve(gameDir, 'data');
    if (!fs.existsSync(dataDir)) {
        fs.mkdirSync(dataDir);
        this.servernode.logger.info('GameLoader.addGame: created empty data' +
                                    path.sep  +
                                    ' dir for game: ' + gameName);
    }
    // Reusing dataDir.
    // Create game data/ directory if not existing.
    dataDir = path.resolve(gameDir, 'log');
    if (!fs.existsSync(dataDir)) {
        fs.mkdirSync(dataDir);
        this.servernode.logger.info('GameLoader.addGame: created empty log' +
                                    path.sep +
                                    ' dir for game: ' + gameName);
    }

    // Load channel dir first. This calls ServerNode.addChannel.
    channel = this.loadChannelDir(gameDir, gameName);

    // Loading levels, if any.
    this.loadLevelsDir(gameDir, channel);

    // After all levels are loaded, we can make the treatments
    // in the main settings object.
    this.parseSettings(gameName);

    // We add all treatment names.
    this.servernode.info.games[gameName].treatmentNames =
        Object.keys(this.servernode.info.games[gameName].settings);

    // Creates a waiting room.
    this.loadWaitRoomDir(gameDir, channel);

    // Loading Auth dir, if any.
    this.loadAuthDir(gameDir, channel);

    // Loading Requirements dir, if any.
    this.loadRequirementsDir(gameDir, channel);

    // Tries to load Views file from game directory.
    // this.loadViewsFile(gameDir, gameInfo);

    // Add routes (considering other loaded options: auth, monitor, etc.).
    channel.addRoutes();

    // Done.
    this.servernode.logger.info('GameLoader.addGame: added ' +
                                gameName + ': ' + gameDir);
};

/**
 * ### GameLoader.loadLevelsDir
 *
 * Loads the _levels_ dir of the game
 *
 * @param {string} directory The path of the game directory
 *
 * @return {object} An object containing three properties:
 *   'settings', 'stager', and 'setup'.
 *
 * @see GameLoader.addGame
 * @see GameLoader.loadLevel
 */
GameLoader.prototype.loadLevelsDir = function(directory, channel) {
    var i, len, levels, level;
    var levelsPath, levelsPaths, levelPath, levelConf;
    var logger, gameName;

    logger = this.servernode.logger;
    gameName = channel.gameName;

    if ('string' !== typeof directory) {
        throw new TypeError('GameLoader.loadLevelsDir: directory must be ' +
                            'string. Game: ' + gameName);
    }
    levelsPath = path.join(directory, 'levels');
    if (!fs.existsSync(levelsPath)) return;

    levelsPaths = fs.readdirSync(levelsPath);

    len = levelsPaths.length;
    if (!len) {
        throw new Error('GameLoader.loadLevelsDir: levels dir is empty. ' +
                        'Game: ' + gameName);
    }
    levels = {};
    i = -1;
    for ( ; ++i < len ; ) {
        level = levelsPaths[i];
        levelPath = path.join(levelsPath, level);
        if (fs.statSync(levelPath).isDirectory()) {
            levelConf = this.buildLevelConf(levelPath,
                                            gameName,
                                            level);
            levels[level] = levelConf;
            this.updateGameInfo(gameName, level, levelConf);
            channel.createGameLevel(levelConf);
        }
    }

    return levels;
};

/**
 * ### GameLoader.buildLevelConf
 *
 * Loads one of the levels in the _levels_ dir of the game
 *
 * @param {string} directory The path to the level directory
 *
 * @return {object} An object containing three properties:
 *   'settings', 'stager', and 'setup'.
 *
 * @see GameLoader.loadLevel
 */
GameLoader.prototype.buildLevelConf = function(directory, gameName, level) {
    var levelObj;
    if ('string' !== typeof directory) {
        this.doErr('GameLoader.loadLevel: game: directory must be string', {
            game: gameName,
            level: level,
            found: directory
        });
    }

    // This builds an object with already settings parsed as treatments.
    levelObj = this.loadGameDir(directory, gameName, level);

    levelObj.name = level;
    levelObj.waitroom = this.buildWaitRoomConf(directory, gameName, level);
    levelObj.clientTypes = this.loadClientTypes(directory, gameName, level);
    levelObj.requirements = this.buildRequirementsConf(directory, gameName,
                                                       level);
    return levelObj;
};

/**
 * ### GameLoader.loadGameDir
 *
 * Loads the _game_ dir of the game
 *
 * Files game.settings, game.setup, and game.stages will be loaded.
 *
 * If loading a game level, game.settings and game.setup will be merged
 * with default values. Therefore, they can be missing in the level folder.
 * Otherwise, if missing an error will be thrown.
 *
 * @param {string} directory The path of the game directory
 *
 * @return {object} An object containing three properties:
 *   'settings', 'stager', and 'setup'.
 *
 * @see GameLoader.addGame
 * @see parseGameSettings
 */
GameLoader.prototype.loadGameDir = function(directory, gameName, level) {
    var gamePath, gameSetupPath, gameSetup;
    var gameSettingsPath, gameSettings;
    var gameStagesPath, gameStages;
    var origInfo, stager;

    if ('string' !== typeof directory) {
        this.doErr('GameLoader.loadGameDir: directory must be string', {
            game: gameName,
            level: level,
            found: directory,
            type: 'type'
        });
    }

    if (level && 'string' !== typeof level) {
        this.doErr('GameLoader.loadGameDir: level must be string', {
            game: gameName,
            found: level,
            type: 'type'
        });
    }

    // Used to merge/clone from default settings/setup.
    origInfo = this.servernode.getGamesInfo(gameName);

    gamePath = path.join(directory, 'game');

    // Settings.
    gameSettingsPath = path.join(gamePath, 'game.settings.js');

    // If we are loading a level, settings can be omitted, and the main
    // game.settings are used. If not not omitted, the settings will be
    // mixed-in.
    if (fs.existsSync(gameSettingsPath)) {

        try {
            gameSettings = require(gameSettingsPath);
        }
        catch(e) {
            this.doErr('GameLoader.loadGameDir: an error occurred ' +
                       'while reading game.settings file', {
                           game: gameName,
                           level: level,
                           err: e,
                           throwErr: true
                       });
        }

        if ('object' !== typeof gameSettings) {
            this.doErr('GameLoader.loadGameDir: invalid settings file, ' +
                       'object expected', {
                           level: level,
                           found: gameSettings
                       });
        }

        if (gameSettings.TIMER) {
            if ('object' !== typeof gameSettings.TIMER) {
                this.doErr('GameLoader.loadGameDir: gameSettings.TIMER ' +
                           'must be object or undefined', {
                               game: gameName,
                               level: level,
                               found: gameSettings.TIMER
                           });
            }
        }
        else {
            gameSettings.TIMER = {};
        }
    }
    else if (!level) {
        this.doErr('GameLoader.loadGameDir: game.settings file not found', {
            game: gameName
        });
    }

    // Merging global options.
    if (level) gameSettings = J.merge(origInfo.settings, gameSettings);

    // Stages.
    gameStagesPath = path.join(gamePath, 'game.stages.js');

    try {
        gameStages = require(gameStagesPath);
    }
    catch(e) {
        this.doErr('GameLoader.loadGameDir: an error occurred while reading ' +
                   'game.stages file', {
                       game: gameName,
                       level: level,
                       err: e
                   });

    }

    if ('function' !== typeof gameStages) {
        this.doErr('GameLoader.loadGameDir: game.stages file did not ' +
                   'export a function', {
                       game: gameName,
                       level: level,
                       found: gameStages
                   });
    }

    // TODO: returned gameStages is now undefined because the function
    // just mofidies the stager, so the next call to setup receives
    // an undefined object. Check.
    stager = ngc.getStager();
    gameStages = gameStages(stager, gameSettings);

    // Setup.
    gameSetupPath = path.join(gamePath, 'game.setup.js');

    // If we are loading a level, setup can be omitted, and the main
    // game.settings are used. If not not omitted, the settings will be
    // mixed-in.
    if (fs.existsSync(gameSetupPath)) {

        try {
            gameSetup = require(gameSetupPath);
        }
        catch(e) {
            this.doErr('GameLoader.loadGameDir: an error occurred ' +
                       'while reading game.setup file', {
                           game: gameName,
                           level: level,
                           err: e
                       });
        }

        if ('function' !== typeof gameSetup) {
            this.doErr('GameLoader.loadGameDir: setup file did not ' +
                       'export a function', {
                           game: gameName,
                           level: level,
                           found: gameSetup
                       });
        }

        // TODO: gameStages is undefined.
        gameSetup = gameSetup(gameSettings, gameStages, directory, level);

        if ('object' !== typeof gameSetup) {
            this.doErr('GameLoader.loadGameDir: setup function did ' +
                       'not return a valid object', {
                           game: gameName,
                           level: level,
                           found: gameSetup
                       });
        }
    }
    else if (!level) {
        this.doErr('GameLoader.loadGameDir: game.setup file not found', {
            log: 'warn',
            throwIt: false
        });
    }

    // Mixin-in global setup options. We do not merge the setup!
    if (level) J.mixin(gameSetup, origInfo.setup);

    return {
        setup: gameSetup,
        settings: gameSettings,
        stager: stager
    };
};


/**
 * ### GameLoader.parseSettings
 *
 * Look up the settings of a game or a level and parses them into treatments
 *
 * Modifies the values inside the `servernode.info.games` object.
 *
 * @param {string} gameName The name of the game
 * @param {string} level Optional. The name of the game level
 *
 * @return {object} settings The parsed settings
 */
GameLoader.prototype.parseSettings = function(gameName, level) {
    var info, settings;
    info = this.servernode.info.games[gameName];
    if (!info) {
        this.doErr('GameLoader.parseSettings: game not found', {
            game: gameName,
            level: level
        });
    }

    if (level) {
        info = info.levels[level];
        if (!info) {
            this.doErr('GameLoader.parseTreatments: level not found', {
                game: gameName,
                level: level
            });
        }
    }

    // Parse settings into treatments.
    settings = parseGameSettings(info.settings);

    if ('object' !== typeof settings) {
        this.doErr('GameLoader.parseSettings: an error occurred while ' +
                   'parsing the settings object', {
                       game: gameName,
                       level: level,
                       found: settings
                   });
    }

    // Replace old settings with parsed ones.
    info.settings = settings;
    return settings;
};

/**
 * ### GameLoader.loadClientTypes
 *
 * Loads client types from _game/client\_types_ directory
 *
 * @param {string} directory The path of the game directory
 *
 * @see GameLoader.addGame
 */
GameLoader.prototype.loadClientTypes = function(directory, gameName, level) {
    var clientTypesDir, fileNames, fileName;
    var clientType, clientTypes, clientTypePath;
    var i, len;
    var logger;

    if ('string' !== typeof directory) {
        this.doErr('GameLoader.loadClientTypes: directory must be string', {
            game: gameName,
            level: level,
            found: directory,
            type: 'type'
        });
    }

    logger = this.servernode.logger;

    clientTypesDir = path.join(directory, 'game', 'client_types');

    if (!fs.existsSync(clientTypesDir)) {
        this.doErr('GameLoader.loadClientTypes: directory not found', {
            game: gameName,
            level: level,
            found: directory,
            throwIt: false
        });
        return;
    }

    fileNames = fs.readdirSync(clientTypesDir);

    clientTypes = {};

    i = -1, len = fileNames.length;
    for ( ; ++i < len ; ) {
        fileName = fileNames[i];
        // Ignore non-js files, and temporary and hidden files (begin with '.').
        if (path.extname(fileName) === '.js' && fileName.charAt(0) !== '.') {
            clientTypePath = path.join(clientTypesDir, fileName);
            if (!fs.statSync(clientTypePath).isDirectory()) {
                try {
                    clientType = require(clientTypePath);
                    clientTypes[fileName.slice(0,-3)] = clientType;
                }
                catch(e) {
                    this.doErr('GameLoader.loadClientTypes: an error ' +
                               'occurred while reading client type: ' +
                               fileName, {
                                   game: gameName,
                                   level: level,
                                   err: e,
                                   throwErr: true
                               });
                }
            }
        }
    }

    // Checking if mandatory types are found.
    if (!clientTypes.logic) {
        this.doErr('GameLoader.loadClientTypes: logic type not found', {
            game: gameName,
            level: level
        });
    }
    if (!clientTypes.player) {
        this.doErr('GameLoader.loadClientTypes: player type not found', {
            game: gameName,
            level: level
        });
    }

    return clientTypes;
};

/**
 * ### GameLoader.buildLanguagesObject
 *
 * Builds an object containing language objects for a given game directory
 *
 * @param {string} directory The directory of the game.
 * @param {string} gameName The name of the game.
 *
 * @return {object} languages Object of language objects.
 */
GameLoader.prototype.buildLanguagesObject = function(directory, gameName) {
    var ctxPath, langPaths, languages, languageObject;
    var i, len, langFile;

    ctxPath = path.join(directory, 'views', 'contexts');
    if (!fs.existsSync(ctxPath)) return;

    langPaths = fs.readdirSync(ctxPath);
    languages = {};

    i = -1, len = langPaths.length;
    for ( ; ++i < len ; ) {
        // Only directories.
        if (!fs.lstatSync(ctxPath + langPaths[i]).isDirectory()) continue;

        languageObject = {};

        langFile = path.join(ctxPath, langPaths[i], 'languageInfo.json');
        if (fs.existsSync(langFile)) languageObject = require(langFile);

        languageObject.shortName = langPaths[i];
        languages[languageObject.shortName] = languageObject;
    }
    return languages;
};

/**
 * ### GameLoader.loadChannelDir
 *
 * Loads several files from `channel/` dir
 *
 * Read: _channel.settings.js_, _channel.credentials.js_, _channel.secret.js
 *
 * @param {string} directory The directory of the game.
 * @param {string} gameName The name of the game.
 *
 * @return {ServerChannel} The created channel.
 *
 * @see GameLoader.loadChannelFile
 * @see ServerChannel
 */
GameLoader.prototype.loadChannelDir = function(directory, gameName) {
    var settings, pwdFile, jwtFile, res;
    var channelPath, channel;

    // 1. Channel settings.
    settings = this.loadChannelFile(directory, gameName);

    // Save ref. to newly created channel.
    channel = this.servernode.channels[gameName];
    channelPath = path.join(directory, 'channel');

    // 2. Credentials.
    pwdFile = path.join(channelPath, 'channel.credentials.js');
    res = loadSyncAsync(pwdFile, settings, 'loadChannelDir', function(credtls) {
        channel._loadingCredentials = null;
        if ('object' !== typeof credtls) {
            throw new TypeError('GameLoader.loadChannelDir: credentials ' +
                                'callback did no return an object. Found: ' +
                                typeof credtls);
        }
        if ('string' !== typeof credtls.user || credtls.user.trim() === '') {
            throw new TypeError('GameLoader.loadChannelDir: credentials ' +
                                'callback did not return a valid user: ' +
                                credtls.user);
        }
        if ('string' !== typeof credtls.pwd || credtls.pwd.trim() === '') {
            throw new TypeError('GameLoader.loadChannelDir: credentials ' +
                                'callback did not return a valid pwd: ' +
                                credtls.pwd);
        }
        channel.credentials = credtls;
    });
    // If a file was found, but crendentials are not set it was async.
    if (res && !channel.credentials) channel._loadingCredentials = true;

    // 3. JWT secret.
    jwtFile = path.join(channelPath, 'channel.secret.js');

    res = loadSyncAsync(jwtFile, settings, 'loadChannelDir', function(secret) {
        channel._loadingSecret = null;
        if ('string' !== typeof secret || secret.trim() === '') {
            throw new TypeError('GameLoader.loadChannelDir: secret ' +
                                'callback did not return a valid secret: ' +
                                secret);
        }
        channel.secret = secret;
    });
    // If a file was found, but secret is not set it was async.
    if (res && !channel.secret) channel._loadingSecret = true;

    return channel;
};


/**
 * ### GameLoader.loadChannelFile
 *
 * Loads _channel.settings.js_ from file system and adds channels accordingly
 *
 * Synchronously looks for a file called _channel.settings.js_ at the top
 * level of the specified directory.
 *
 * The file _channel.settings.js_ must export one channel object in the
 * format specified by the _ServerChannel_ constructor. Every channel
 * configuration object can optionally have a _waitingRoom_ object to
 * automatically add a waiting room to the channel.
 *
 * @param {string} directory The directory of the game
 * @param {string} gameName The name of the game
 *
 * @see ServerChannel
 * @see ServerChannel.createWaitingRoom
 * @see ServerNode.addChannel
 */
GameLoader.prototype.loadChannelFile = function(directory, gameName) {
    var dataDir, channelsFile, channel, channelConf;
    var sn, roomNo;

    if ('string' !== typeof directory) {
        this.doErr('GameLoader.loadChannelFile: directory must be string', {
            game: gameName,
            found: directory,
            type: 'type'
        });
    }

    channelsFile = path.join(directory, 'channel', 'channel.settings.js');

    if (!fs.existsSync(channelsFile)) {
        this.doErr('GameLoader.loadChannelFile: channel' + path.sep +
                   'channel.settings.js not found or not readable',
                   { game: gameName });
        return;
    }

    channelConf = require(channelsFile);

    // Validate

    if ('object' !== typeof channelConf) {
        this.doErr('GameLoader.loadChannelFile: channels must be object', {
            found: channelConf,
            game: gameName,
            type: 'type'
        });
    }

// TODO: check waitingRoom conf removed.
//    var waitRoomConf;
//    if (channelConf.waitingRoom &&
//        'object' !== typeof channelConf.waitingRoom) {
//
//        throw new TypeError('GameLoader.loadChannelFile: waitingRoom ' +
//                            'in channel configuration must be object. ' +
//                            'Directory: ' + directory);
//    }
//    waitRoomConf = channelConf.waitingRoom;
//    delete channelConf.waitingRoom;

    if (channelConf.name) {
        if ('string' !== typeof channelConf.name ||
            channelConf.name.trim() === '') {

            this.doErr('GameLoader.loadChannelFile: name must be ' +
                       'a non-empty string or undefined', {
                           game: gameName,
                           found: channelConf.name,
                           type: 'type'
                       });
        }
    }
    else {
        channelConf.name = gameName;
    }

    dataDir = path.join(directory, 'data');

    if ('undefined' === typeof channelConf.roomCounter) {
        channelConf.roomCounter = loadRoomNo(dataDir) + 1;
    }
    else if ('number' !== typeof channelConf.roomCounter ||
             channelConf.roomCounter < 0) {

        this.doErr('GameLoader.loadChannelFile: roomCounter must be ' +
                   'a number > 0 or undefined', {
                       game: gameName,
                       found: channelConf.roomCounter,
                       type: 'type'
                   });
    }
    else {
        roomNo = loadRoomNo(dataDir);
        if (roomNo >= channelConf.roomCounter) {
            this.doErr('GameLoader.loadChannelFile: roomCounter must be ' +
                       'greater than last room number found in "data' +
                       path.sep + '" dir (' + roomNo + ')', {
                           game: gameName,
                           found: channelConf.roomCounter,
                           type: 'type'
                       });
        }
    }

    if ('undefined' !== typeof channelConf.roomCounterChars) {
        if ('number' !== channelConf.roomCounterChars ||
            (channelConf.roomCounterChars >= 0 &&
             channelConf.roomCounterChars <= 12)) {

            this.doErr('GameLoader.loadChannelFile: roomCounterChars must be ' +
                       'undefined or number between 0 and 12', {
                           game: gameName,
                           found: channelConf.roomCounterChars,
                           type: 'type'
                       });
        }
    }

    // TODO: would be nice to have a separator, but this makes things a bit more
    // complicated when loading the last room number.
//     if ('undefined' !== typeof channelConf.roomCounterSeparator) {
//         channelConf.roomCounterSeparator += '';
//         if (channelConf.roomCounterSeparator.length !== 1) {
//             this.doErr('GameLoader.loadChannelFile: roomCounterSeparator ' +
//                        'must be only one character', {
//                            game: gameName,
//                            found: channelConf.roomCounterSeparator
//                        });
//         }
//     }

    channelConf.gameName = gameName;

    sn = this.servernode;
    channel = sn.addChannel(channelConf);

    if (channel) {

        // Was:
        // Add the list of channels created by the game.
//         sn.info.games[gameName].channel = {
//             player: channel.playerServer ?
//                 channel.playerServer.endpoint : null,
//             admin: channel.adminServer ?
//                 channel.adminServer.endpoint : null
//         };

        sn.info.games[gameName].channel = channelConf;

        // TODO: check this was removed.

//         if (waitRoomConf) {
//
//             // We prepend the baseDir parameter, if any.
//             // If logicPath is not string we let the WaitingRoom
//             // constructor throw an error.
//             if ('string' === typeof waitRoomConf.logicPath) {
//                 waitRoomConf.logicPath = checkLocalPath(
//                     directory, 'channel/', waitRoomConf.logicPath);
//             }
//
//             waitRoom = channel.createWaitingRoom(waitRoomConf);
//
//             if (!waitRoom) {
//                 throw new Error('GameLoader.loadChannelFile: could ' +
//                                 'not add waiting room to channel ' +
//                                 channel.name);
//             }
//         }

        // Adding channel alias.
        if (channelConf.alias) sn.createGameAlias(channelConf.alias, gameName);

    }
    // Errors in channel creation are already logged.

    return channelConf;
};

/**
 * ### GameLoader.buildWaitRoomConf
 *
 * Loads _waitroom/room.settings.js_ from file system, checks it and returns it
 *
 * Synchronously looks for a file called _waitroom/room.settings.js_ at the top
 * level of the specified directory.
 *
 * @param {string} directory The directory of the game
 * @param {ServerChannel} channel The channel object
 *
 * @return {object} conf The waiting room configuration
 *
 * @see ServerChannel.createWaitingRoom
 */
GameLoader.prototype.buildWaitRoomConf = function(directory, gameName, level) {
    var waitRoomPath, waitRoomSettingsFile, waitRoomFile, conf;

    if ('string' !== typeof directory) {
        this.doErr('GameLoader.buildWaitRoomConf: directory must be ' +
                   'string', {
                       game: gameName,
                       level: level,
                       found: directory,
                       type: 'type'
                   });
    }

    waitRoomPath = path.join(directory, 'waitroom');
    waitRoomSettingsFile = path.join(waitRoomPath, 'waitroom.settings.js');

    if (!fs.existsSync(waitRoomSettingsFile)) {
<<<<<<< HEAD

=======
>>>>>>> 51bde196
        ///////////////////////////////////////////////////////
        // Experimental code for levels without waitroom conf.
        this.doErr('GameLoader.buildWaitRoomConf: file waitroom.settings ' +
                   'not found', {
                       game: gameName,
                       level: level,
                       log: 'warn',
                       throwIt: !level // Experimental: was always true.
                   });
        // Important! The main waitRoom has not been loaded yet, so levels
        // cannot copy settings from there.
        return;
    }
    try {
        conf = require(waitRoomSettingsFile);
    }
    catch(e) {
        this.doErr('GameLoader.buildWaitRoomConf: error reading ' +
                   'waitroom.settings file', {
                       game: gameName,
                       level: level,
                       err: e,
                       throwErr: true
                   });
    }

    if ('object' !== typeof conf) {
        this.doErr('GameLoader.buildWaitRoomConf: room.settings file ' +
                   'must return a configuration object', {
                       game: gameName,
                       level: level,
                       found: conf,
                       type: 'type'
                   });
    }

    if (conf.logicPath) {
        if ('string' !== typeof conf.logicPath) {
            this.doErr('GameLoader.buildWaitRoomConf: configuration ' +
                       'loaded, but "logicPath" must be undefined or string', {
                           game: gameName,
                           level: level,
                           found: conf.logicPath,
                           type: 'type'
                       });
        }
        conf.logicPath = checkLocalPath(
            path.join(waitRoomPath, conf.logicPath));
    }
    else {
        waitRoomFile = path.join(waitRoomPath, 'waitroom.js');
        if (fs.existsSync(waitRoomFile)) conf.logicPath = waitRoomFile;
    }

    return conf;
};

/**
 * ### GameLoader.loadWaitRoomDir
 *
 * Loads the waiting room configuration and creates the object in channel
 *
 * Synchronously looks for a file called _waitroom/room.settings.js_
 * at the top level of the specified directory.
 *
 * @param {string} directory The directory of the game
 * @param {ServerChannel} channel The channel object
 *
 * @return {WaitingRoom} waitRoom The created waiting room
 *
 * @see GameLoader.buildWaitRoomConf
 * @see ServerChannel.createWaitingRoom
 */
GameLoader.prototype.loadWaitRoomDir = function(directory, channel) {
    var conf, waitRoom;
    conf = this.buildWaitRoomConf(directory, channel.gameName);
    // Add waiting room information to global game object.
    this.updateGameInfo(channel.gameName, { waitroom: conf });
    waitRoom = channel.createWaitingRoom(conf, true);
    if (!waitRoom) {
        throw new Error('GameLoader.loadWaitRoomDir: could not create ' +
                        'waiting room. Game: ' + channel.gameName);
    }
    return waitRoom;
};

/**
 * ### GameLoader.loadAuthDir
 *
 * Reads the `auth/` directory and imports settings from it
 *
 * If a function is found in `auth/auth.js` it calls it with an object
 * containing a sandboxed environment for authorization, clientId
 * generation and clientObject decoration.
 *
 * @param {string} file The path to the configuration file
 * @param {ServerChannel} channel The channel object
 *
 * @see importAuthCodes
 * @see GameLoader.getChannelSandbox
 */
GameLoader.prototype.loadAuthDir = function(directory, channel) {
    var authDir, authFile, authSettingsFile;
    var settings, codes, asyncCodes;
    var authObj, sandboxAuth, sandboxIdGen, sandboxDecorate;
    var gameName;
    var logger;

    if ('string' !== typeof directory) {
        throw new TypeError('GameLoader.loadAuthDir: directory must be ' +
                            'string. Found: ' + directory);
    }

    gameName = channel.gameName;
    logger = this.servernode.logger;

    authDir = path.join(directory, 'auth');

    // Check if directory exists.
    if (!fs.existsSync(authDir)) {
        logger.warn('GameLoader.loadAuthDir: channel ' + gameName +
                    ': no auth directory.');

        // Add information to global game object.
        this.updateGameInfo(gameName, { auth: { enabled: false } });
        return;
    }

    // Auth settings.

    authSettingsFile = path.join(authDir, 'auth.settings.js');

    if (!fs.existsSync(authSettingsFile)) {
        settings = {
            enabled: true,
            mode: 'auto',
            codes: 'auth.codes'
        };
        logger.warn('GameLoader.loadAuthDir: channel' + gameName +
                    ': no auth settings. Default settings used.');
    }
    else {
        try {
            settings = require(authSettingsFile);
        }
        catch(e) {
            throw new Error('GameLoader.loadAuthDir: cannot read ' +
                            authSettingsFile + ': ' + e.stack);
        }

        if ('object' !== typeof settings) {
            throw new Error('GameLoader.loadAuthDir: invalid settings file: ' +
                            authSettingsFile + ': ' + e.stack);
        }
    }

    // Enable authorization by default.
    if ('undefined' === typeof settings.enabled) settings.enabled = true;

    // Add waiting room information to global game object.
    this.updateGameInfo(gameName, { auth: settings });

    // Exit here if auth is disabled.
    if (!settings.enabled) {
        logger.warn('GameLoader.loadAuthDir: channel ' + gameName +
                    ': authorization disabled in configuration file');
        return;
    }

    // We must have credentials and secret (set or loading).

    if (!channel.secret) {
        if (!channel._loadingSecret) {
            throw new Error('GameLoader.loadAuthDir: channel "' + gameName +
                            '": auth is enabled, but file "channel.secret.js"' +
                            ' not found. Check the channel' + path.sep +
                            ' directory');
        }
        else {
            logger.warn('GameLoader.loadAuthDir: channel ' + gameName +
                        ': auth is enabled, but "secret" still loading');
        }
    }
    if (!channel.credentials) {
        if (!channel._loadingCredentials) {
            throw new Error('GameLoader.loadAuthDir: channel "' + gameName +
                            '": auth is enabled, but file ' +
                            '"channel.credentials.js" not found. ' +
                            'Check the channel' +
                            path.sep + ' directory');
        }
        else {
            logger.warn('GameLoader.loadAuthDir: channel ' + gameName +
                        ': auth is enabled, but "credentials" still loading');
        }

    }

    // Auth codes. Can be synchronous or asynchronous.

    // Transform relative to absolute paths.
    if (settings.codes && !path.isAbsolute(settings.codes)) {
        settings.codes = path.join(authDir, settings.codes);
    }
    else {
        settings.codes = ngt.resolve('auth/auth.codes.js');
        settings.defaultCodes = true;
    }

    // TODO: only with custom auth.codes.js.
    if (fs.existsSync(settings.codes)) {

        // Inject authDir into settings (will be removed by importAuthCodes).
        settings.authDir = authDir;

        try {
            codes = require(settings.codes)(settings, function(err, codes) {
                if (err) {
                    throw new Error('GameLoader.loadAuthDir: channel ' +
                                    gameName + ' an error occurred: ' + err);
                }
                importAuthCodes(channel, codes, settings);
                if (asyncCodes) {
                    channel.servernode.asyncQueue.remove(asyncCodes);
                }
            });
        }
        catch(e) {
            throw new Error('GameLoader.loadAuthDir: channel ' + gameName +
                            ' an error occurred trying to import the codes:' +
                            "\n" + e.stack);
        }

        if (codes) {
            importAuthCodes(channel, codes, settings);
        }
        else {
            asyncCodes = gameName + '_codes';
            channel.servernode.asyncQueue.add(asyncCodes);
        }
    }

    // Auth file.

    // TODO: do we still need this sandbox? Do we need another file?
    authFile = path.join(directory, 'auth', 'auth.js');
    if (fs.existsSync(authFile)) {
        sandboxAuth = this.getChannelSandbox(channel, 'authorization');
        sandboxIdGen = this.getChannelSandbox(channel, 'clientIdGenerator');
        sandboxDecorate = this.getChannelSandbox(channel, 'clientObjDecorator');

        authObj = {
            authorization: sandboxAuth,
            clientIdGenerator: sandboxIdGen,
            clientObjDecorator: sandboxDecorate
        };

        try {
            require(authFile)(authObj, settings);
        }
        catch(e) {
            throw new Error('GameLoader.loadAuthDir: channel ' + gameName +
                            ' cannot read ' + authFile + '. ' + e.stack);
        }
    }
};

/**
 * ### GameLoader.buildRequirementsConf
 *
 * Reads the `requirements/` directory and imports settings from it
 *
 * @param {string} file The path to the configuration file
 * @param {ServerChannel} channel The channel object
 *
 * @return {RequirementsRoom} The requirements room (if one is created)
 *
 * @see GameLoader.buildRequirementsConf
 * @see ServerChannel.createRequirementsRoom
 */
GameLoader.prototype.buildRequirementsConf = function(directory, gameName,
                                                      level) {

    var file, settingsFile, settings;
    var reqDirPath, reqFunc, reqObj;

    if ('string' !== typeof directory) {
        this.doErr('GameLoader.buildRequirementsConf: directory must be ' +
                   'string', {
                       game: gameName,
                       level: level,
                       found: directory,
                       type: 'type'
                   });
    }

    reqDirPath = path.join(directory, 'requirements');
    if (!fs.existsSync(reqDirPath)) {
        this.doErr('GameLoader.buildRequirementsConf: no requirements ' +
                   'directory', {
                       game: gameName,
                       level: level,
                       log: 'warn',
                       throwIt: false
                   });

        // Add information to global game object.
        return { enabled: false };
    }

    // Requirements settings.
    settingsFile = path.join(reqDirPath, 'requirements.settings.js');

    if (!fs.existsSync(settingsFile)) {
        settings = { enabled: true };
        this.doErr('GameLoader.buildRequirementsConf: no settings file ' +
                   'found. Default settings used', {
                       game: gameName,
                       level: level,
                       log: 'warn',
                       throwIt: false
                   });
    }
    else {
        try {
            settings = require(settingsFile);
        }
        catch(e) {
            this.doErr('GameLoader.buildRequirementsConf: an error occurred ' +
                       'while reading settings file', {
                           game: gameName,
                           level: level,
                           err: e
                       });
        }

        if ('object' !== typeof settings) {
            this.doErr('GameLoader.buildRequirementsConf: invalid ' +
                       'settings file', {
                           game: gameName,
                           level: level,
                           found: settings
                       });
        }
    }

    // We prepend the baseDir parameter, if any.
    // If logicPath is not string RequirementsRoom constructor throws an error.
    if ('string' === typeof settings.logicPath) {
        settings.logicPath = checkLocalPath(path.join(reqDirPath,
                                                      settings.logicPath));
    }

    // Enable requirements by default.
    if ('undefined' === typeof settings.enabled) settings.enabled = true;

    // Exit here if requirements is disabled.
    if (!settings.enabled) {
        this.doErr('GameLoader.buildRequirementsConf: requirements checking ' +
                   'disabled in configuration file', {
                       game: gameName,
                       level: level,
                       log: 'warn',
                       throwIt: false
                   });

        return settings;
    }

    // Requirements file.

    file = path.join(reqDirPath, 'requirements.js');
    if (!fs.existsSync(file)) {
        file = ngt.resolve('requirements/requirements.js');
    }

    reqObj = {};
    reqFunc = new RequirementsSandbox(gameName, reqObj);

    // TODO: move try-catch in self-exec function?
    try {
        require(file)(reqFunc, settings);
        reqObj.enabled = true;
    }
    catch(e) {
        this.doErr('GameLoader.buildRequirementsConf: an error occurred ' +
                   'while trying to execute requirements file', {
                       game: gameName,
                       level: level,
                       err: e
                   });
    }

    // Return final settings.
    return J.merge(settings, reqObj);
};

/**
 * ### GameLoader.loadRequirementsDir
 *
 * Loads the requirements room configuration and creates the object in channel
 *
 * @param {string} file The path to the configuration file
 * @param {ServerChannel} channel The channel object
 *
 * @return {RequirementsRoom} The requirements room (if one is created)
 */
GameLoader.prototype.loadRequirementsDir = function(directory, channel) {
    var conf, reqRoom;
    conf = this.buildRequirementsConf(directory, channel.gameName);
    // Add waiting room information to global game object.
    this.updateGameInfo(channel.gameName, { requirements: conf });
    reqRoom = channel.createRequirementsRoom(conf, true);
    if (!reqRoom) {
        throw new Error('GameLoader.loadRequirementsRoomDir: could not ' +
                        'create requirements room. Game: ' + channel.gameName);
    }
    return reqRoom;
};

// TODO: see if we want to add it to prototype.
// Else remove getChannelSandbox also (maybe).

function RequirementsSandbox(gameName, requirementsObj) {
    var errBegin;
    errBegin = 'GameLoader.loadRequirementsDir: ' + gameName + ': ';
    this.add = function(cb, params) {
        if ('function' !== typeof cb) {
            throw new TypeError(errBegin + 'requirement must be function. ' +
                               'Found: ' + cb);
        }
        if (!requirementsObj.requirements) requirementsObj.requirements = [];
        requirementsObj.requirements.push({ cb: cb, params: params });
    };
    this.onSuccess = function(cb) {
        if ('function' !== typeof cb) {
            throw new TypeError(errBegin + 'onSuccess callback must be ' +
                                'function. Found: ' + cb);
        }
        requirementsObj.onSuccess = cb;
    };
    this.onFailure = function(cb) {
        if ('function' !== typeof cb) {
            throw new TypeError(errBegin + 'onFailure callback must be ' +
                                'function. Found: ' + cb);
        }
        requirementsObj.onFailure = cb;
    };
    this.setMaxExecutionTime = function(maxTime) {
        if ('number' !== typeof maxTime) {
            throw new TypeError(errBegin + 'max execution time must be ' +
                                'number. Found: ' + maxTime);
        }
        requirementsObj.maxExecTime = maxTime;
    };
    this.gameName = gameName;
}

/**
 * ### GameLoader.getChannelSandbox
 *
 * Returns a sandbox function to configure a channel
 *
 * The sandbox is a callback that accepts 1 or 2 parameters, the last
 * one must be a callback and the first one is the name of the server
 * ('player' or 'admin') to which the callback should be applied
 * to. If only the callback is provided, then it is applied to both
 * 'player' and 'admin' servers.
 *
 * @param {string} channelName The name of the game
 * @param {string} method The name of the method in ServerChannel
 * @param {string} methodName Optional The name of the method as diplayed in
 *   error messages.
 *
 * @return {function} The sandbox
 *
 * @see GameLoader.loadAuthDir
 * @see GameLoader.getChannelSandbox
 */
GameLoader.prototype.getChannelSandbox = function(channel, method, methodName) {

    var that, channelName;

    that = this;
    channelName = channel.name;
    methodName = methodName || method;

    return function() {
        var len;
        var callback;
        var errorBegin;
        var servernode;

        servernode = that.servernode;

        errorBegin = 'GameLoader.loadAuthDir: ' + methodName + ' callback: ';

        len = arguments.length;

        if (len > 2) {
            throw new Error(errorBegin +
                            'accepts maximum 2 input parameters, ' +
                            len + ' given. Game: ' + channelName);
        }

        callback = arguments[len-1];

        if ('function' !== typeof callback) {
            throw new TypeError(errorBegin + 'last parameter must be ' +
                                'function. Game: ' + channelName);
        }

        // Channels defined by a game with the channels.js file.
        // Auth callback can modify the authorization only of those.

        // 1 Auth for both admin and player servers.
        if (len === 1) {
            channel.adminServer[method](callback);
            channel.playerServer[method](callback);
        }

        // 1 Auth for one server: admin or player.
        else {

            if (arguments[0] !== 'admin' && arguments[0] !== 'player') {
                throw new TypeError(errorBegin + 'server parameter must ' +
                                    'be either "player" or "admin". ' +
                                    'Given: ' + arguments[0] + '. ' +
                                    'Game: ' + channelName);
            }
            channel[arguments[0] + 'Server'][method](callback);
        }
    };
};

/**
 * ### GameLoader.updateGameInfo
 *
 * Updates information about an existing game
 *
 * @param {string} gameName The name of the game
 * @param {string} level Optional. The name of the level to update. If not
 *    existing it will be added. Important. This parameter can be omitted
 * @param {object} update An object containing properties to mixin.
 */
GameLoader.prototype.updateGameInfo = function(gameName) {
    var gameInfo, update, level;

    if (arguments.length === 2) {
        update = arguments[1];
    }
    // 3 or more.
    else {
        level = arguments[1];
        update = arguments[2];
    }

    if ('string' !== typeof gameName) {
        throw new TypeError('GameLoader.updateGameInfo: gameName must ' +
                            'be string. Found: ' + gameName);
    }
    if ('object' !== typeof update) {
        throw new TypeError('GameLoader.updateGameInfo: update must ' +
                            'be object. Found: ' + update);
    }
    if (level && 'string' !== typeof level) {
        throw new TypeError('GameLoader.updateGameInfo: level must ' +
                            'be string or undefined. Found: ' + level);
    }

    gameInfo = this.servernode.getGamesInfo(gameName);
    if (!gameInfo) {
        throw new Error('GameLoader.updateGameInfo: game not found: ' +
                        gameName);
    }
    if (!level) {
        J.mixin(gameInfo, update);
    }
    else {
        if (!gameInfo.levels[level]) gameInfo.levels[level] = update;
        else J.mixin(gameInfo.levels[level], update);
    }
    return gameInfo;
};

// /**
//  * ### GameLoader.createGameAlias
//  *
//  * Adds one or multiple game alias
//  *
//  * Adds references into the `info.games` and `resourceManager.games` objects.
//  *
//  * @param {string} alias The name of the alias
//  * @param {string} gameName The name of the game
//  *
//  * @see GameLoader.addGame
//  * @see ServerChannel.resourceManager
//  */
// GameLoader.prototype.createGameAlias = function(alias, gameName) {
//     var servernode, gameInfo;
//     var i, len;
//
//     if ('string' === typeof alias) {
//         alias = [alias];
//     }
//     if (!J.isArray(alias)) {
//         throw new TypeError('GameLoader.createGameAlias: alias' +
//                             'must be either string or array.');
//     }
//     if ('string' !== typeof gameName) {
//         throw new TypeError('GameLoader.createGameAlias: gameName must be ' +
//                             'string.');
//     }
//
//     servernode = this.servernode;
//     gameInfo = servernode.getGamesInfo(gameName);
//     if (!gameInfo) {
//         throw new Error('GameLoader.createGameAlias: game not found: ' +
//                         gameName);
//     }
//
//     i = -1;
//     len = alias.length;
//     for ( ; ++i < len ; ) {
// //         if ('string' !== typeof alias[i]) {
// //             throw new TypeError(
// //                 'GameLoader.createGameAlias: alias must be string.');
// //         }
// //         if (servernode.info.games[alias[i]]) {
// //             throw new Error('GameLoader.createGameAlias: ' +
// //                             'alias must be unique: ' + alias[i] +
// //                             ' (' + gameName + ').');
// //         }
// //
// //         // TODO: do not add aliases to the info.games object.
// //         // (we need to make sure aliases do not clash).
// //         servernode.info.games[alias[i]] = servernode.info.games[gameName];
// //         servernode.resourceManager.createAlias(alias[i], gameName);
// //         gameInfo.alias.push(alias[i]);
//
//
//     }
// };

/**
 * ### GameLoader.doErr
 *
 * Throws and/or logs an error happened while loading a game
 *
 * Adds automatically useful information such as game name, or level name.
 *
 * @param {string} msg The error message
 * @param {object} opts Optional. Options to build and handle the error.
 *    Available options:
 *
 *      - game: the name of the game where the error happened;
 *      - level: the name of the gameLevel where the error happened;
 *      - found: an invalid value found instead of the expected one;
 *      - log: if TRUE, the message will be logged
 *      - err: an Error object to print the stack of
 *      - throwErr: if TRUE, the err value will be thrown instead
 *      - throwIt: if FALSE, the error will NOT be thrown
 *      - type: the type of error to throw. ('type' for TypeError)
 */
GameLoader.prototype.doErr = function(msg, opts) {
    opts = opts || {};
    if (opts.game) msg += '. Game: ' + opts.game;
    if (opts.level) msg += '. Level: ' + opts.level;
    if (opts.found) msg += '. Found: ' + opts.found;
    if (opts.err) msg += '. Err:\n' + opts.err.stack;
    if (opts.log !== false && opts.log !== null) {
        if ('undefined' === typeof opts.log || opts.log === 'err') {
            this.servernode.logger.error(msg);
        }
        else if (opts.log === 'warn') {
            this.servernode.logger.warn(msg);
        }
        else {
            throw new Error('GameLoader.doErr: invalid value for opts.log: ' +
                            opts.log + '. Msg: ' + msg);
        }
    }
    if (opts.throwErr) {
        if (!opts.err) {
            throw new Error('GameLoader.doErr: throwErr is true, but no ' +
                            'error given. Msg: ' + msg);
        }
        throw opts.err;
    }
    if (opts.throwIt !== false) {
        if (!opts.errType) throw new Error(msg);
        else if (opts.errType === 'type') throw new TypeError(msg);
        else throw new Error('GameLoader.doErr: unknown type: ' + opts.errType);
    }
};

// ## Helper methods

/**
 * ### checkLocalPath
 *
 * Helper function to specify full path in a game subdir
 *
 * Checks if the file starts with './' and, if so, adds the absolute path
 * to the game directory in front.
 *
 * @param {string} gameDir The absolute path of the game directory
 * @param {string} subDir The name of the game sub directory
 * @param {string} filePath The path of the file in the sub directory
 *
 * @return {string} The updated file path (if local)
 */
function checkLocalPath(gameDir, subDir, filePath) {
    if (filePath.substring(0,2) === './') {
        return path.resolve(gameDir, subDir, filePath);
    }
    return filePath;
}

/**
 * ### version2GameStage
 *
 * Helper function to parse a version string into a GameStage
 *
 * Cannot use GameStage constructor because it does not accept stage = 0
 * Adds always +1 to every component (stage, step, round),
 * so that GameStage.compare does not complain.
 *
 * @param {string} str The version number to parse
 *
 * @see GameStage constructor
 */
function version2GameStage(str) {
    var tokens, stage, step, round;
    tokens = str.trim().split('.');
    stage = parseInt(tokens[0], 10) + 1;
    if (isNaN(stage)) return false;
    step  = parseInt(tokens[1], 10) + 1;
    if (isNaN(step)) return false;
    round = parseInt(tokens[2], 10) + 1;
    if (isNaN(round)) return false;
    return {
        stage: stage, step: step, round: round
    };
}

/**
 * ### gameRequirementsFail
 *
 * Helper function that checks if game requirements are fullfilled
 *
 * @param {mixed} req The game requirements from `package.json`
 *
 * @return {boolean} TRUE, if check fails
 *
 * @see GameStage constructor
 */
function gameRequirementsFail(req) {
    var reqFail;

    // * skips the check.
    if (!req || req.trim() === '*') return false;

    // Trick: we compare version numbers using the GameStage class.
    if (req.indexOf(">=") !== -1) {
        req = req.split(">=")[1];
        req = version2GameStage(req);
        reqFail = !req || GameStage.compare(req, serverVersionObj) < 0;
    }
    else if (req.indexOf(">") !== -1) {
        req = req.split(">")[1];
        req = version2GameStage(req);
        reqFail = !req || GameStage.compare(req, serverVersionObj) < 1;
    }
    else {
        req = version2GameStage(req);
        reqFail = !req || GameStage.compare(req, serverVersionObj) !== 0;
    }

    return reqFail;
}


/**
 * ### parseGameSettings
 *
 * Parses a game settings object and builds the treatments object
 *
 * If no `treatments` property is defined, one is created with one entry
 * named 'standard'.
 *
 * All properties of the 'standard' treatment are shared with the other
 * settings.
 *
 * @param {object} game The path to a package.json file,
 *   or its content as loaded from `require`
 *
 * @return {object} out The parsed settings object containing treatments
 *
 * @see GameLoader.addGame
 */
function parseGameSettings(settingsObj) {
    var standard, t, out;
    var treatments;
    if ('object' !== typeof settingsObj) {
        throw new TypeError('parseGameSettings: settingsObj must be object. ' +
                            'Found: ' + settingsObj);
    }

    out = {};
    standard = J.clone(settingsObj);
    if (!settingsObj.treatments) {
        out.standard = standard;
        out.standard.treatmentName = 'standard';
        out.standard.name = 'standard';
    }
    else {
        treatments = settingsObj.treatments;
        delete standard.treatments;
        for (t in treatments) {
            if (treatments.hasOwnProperty(t)) {
                out[t] = J.merge(standard, treatments[t]);
                out[t].treatmentName = t;
                out[t].name = t;
                if ('string' !== typeof treatments[t].description ||
                    treatments[t].description.trim() === '') {
                    // TODO: change warning into error in v5.
                    console.log('***Deprecation warning v4.3.0+: ' +
                                'all treatments must have a description. ' +
                                'Treatment: ' + t + '***');
                }
            }
        }
    }

    return out;
}

/**
 * ### loadSyncAsync
 *
 * Requires a file and executes sync or async
 *
 * Required file must return a function that is executed immediately.
 * The function can return a value immediately, and in this case a callback
 * is executed on the return value, or use the async callback.
 *
 * @param {string} filepath The path to the file to require
 * @param {object} settings Object to pass the required callback
 * @param {string} method The name of the method calling loadSyncAsync
 * @param {function} cb The callback to execute sync or async
 *
 * @return {boolean} TRUE, if the file was found and executed without errors
 *
 * @see GameLoader.loadAuthDir
 */
function loadSyncAsync(filepath, settings, method, cb) {
    var result, timeout;

    if (fs.existsSync(filepath)) {
        try {
            result = require(filepath)(settings, function(err, result) {
                if (timeout) clearTimeout(timeout);
                if (err) {
                    throw new Error('GameLoader.' + method + ': an error ' +
                                    'occurred: ' + err);
                }
                cb(result);
            });
        }
        catch(e) {
            throw new Error('GameLoader.' + method + ': cannot read ' +
                            filepath + ": \n" + e.stack);
        }

        if ('undefined' !== typeof result) {
            cb(result);
        }
        else {
            timeout = setTimeout(function() {
                throw new Error('GameLoader.' + method + ': timed-out: ' +
                                filepath);
            }, 30000);
        }
        return true;
    }
    return false;
}

/**
 * ### importAuthCodes
 *
 * Imports an array of authorization codes into the channel registry
 *
 * @param {ServerChannel} channel
 * @param {array} codes The array of codes
 * @param {object} settings The auth settings
 *
 * @see GameLoader.loadAuthDir
 */
function importAuthCodes(channel, codes, settings) {
    var authDir, outFile, outFileBak;

    channel.registry.importClients(codes);

    authDir = settings.authDir;
    if (settings.dumpCodes !== false) {
        outFile = settings.outFile || 'codes.imported.csv';
        if (!path.isAbsolute(outFile)) outFile = settings.authDir + outFile;
        outFileBak = outFile + '.bak';

        fs.rename(outFile, outFileBak, function() {
            var NDDB, db;
            NDDB = require('NDDB').NDDB;
            db = new NDDB();
            db.importDB(codes);
            // Async function. Throws errors.
            db.save(outFile);
        });
    }

    // Not needed anymore.
    delete settings.authDir;
}

/**
 * ### loadRoomNo
 *
 * Checks the data/ folder for subfolders and extract the max room number
 *
 * Subfolders are of type 'roomX', where X is a number
 *
 * @param {string} dataDir The data directory to check
 *
 * @return {number} The max room number
 */
function loadRoomNo(dataDir) {
    var files, file, tokens, roomNum, maxRoomNum;
    var i, len;

    maxRoomNum = 0;

    files = fs.readdirSync(dataDir);

    i = -1, len = files.length;
    for ( ; ++i < len ; ) {
        file = path.join(dataDir, files[i]);
        if (fs.lstatSync(file).isDirectory()) {
            tokens = file.split('room');
            roomNum = parseInt(tokens[1], 10);
            if (roomNum > maxRoomNum) maxRoomNum = roomNum;
        }
    }
    return maxRoomNum;
}

// TODO: see if we need it in the future:

 /**
  * ### GameLoader.loadViewsFile
  *
  * Loads _views.js_ from file system and adds channels accordingly
  *
  * Asynchronously looks for a file called _channels.js_ at the top
  * level of the specified directory.
  *
  * The file _channels.js_ must export an array containing channels object
  * in the format specified by the _ServerChannel_ constructor. Every channel
  * configuration object can optionally have a _waitingRoom_ object to
  * automatically add a waiting room to the channel.
  *
  * @param {string} directory The path in which _views.js_ will be looked for
  *
  * TODO: views.js file is not loaded anymore because all context are dynamics.
  *
  * @experimental
  */
// GameLoader.prototype.loadViewsFile = function(directory, gameInfo) {
//     var viewsFile, that, gameName;
//
//     if ('string' !== typeof directory) {
//         throw new TypeError('GameLoader.loadViewsFile: directory must be ' +
//                             'string.');
//     }
//     gameName = gameInfo.name;
//
// // TODO: see if still needed (broken now).
// //
// //     that = this;
// //     viewsFile = directory + 'views/views.js';
// //     fs.exists(viewsFile, function(exists) {
// //          var cb, sb;
// //          if (!exists) return;
// //          cb = require(viewsFile);
// //          if ('function' !== typeof cb) {
// //              throw new TypeError('GameLoader.loadViewsFile: ' +
// //                  'views.js did not ' +
// //                  'return a valid function. Dir: ' + directory);
// //          }
// //          // Execute views function in a sandboxed enviroment.
// //          // A game cannot modify other games settings.
// //          sb = that.servernode.resourceManager
// //               .getSandBox(gameName, directory);
// //          cb(sb, gameInfo.settings);
// //      });
// };<|MERGE_RESOLUTION|>--- conflicted
+++ resolved
@@ -910,10 +910,6 @@
     waitRoomSettingsFile = path.join(waitRoomPath, 'waitroom.settings.js');
 
     if (!fs.existsSync(waitRoomSettingsFile)) {
-<<<<<<< HEAD
-
-=======
->>>>>>> 51bde196
         ///////////////////////////////////////////////////////
         // Experimental code for levels without waitroom conf.
         this.doErr('GameLoader.buildWaitRoomConf: file waitroom.settings ' +
