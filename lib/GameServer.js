/**
 * # GameServer
 * Copyright(c) 2014 Stefano Balietti
 * MIT Licensed
 *
 * Parses incoming messagages and emits correspondings events.
 *
 * Contains abstract methods that are instantiated by two classes
 * that inherits this class: `AdminServer`, and `PlayerServer`.
 * ---
 */

// ## Global scope

module.exports = GameServer;

var util = require('util'),
    EventEmitter = require('events').EventEmitter;

util.inherits(GameServer, EventEmitter);

var Logger = require('./Logger');

var SocketManager = require('./SocketManager'),
    GameMsgGenerator = require('./GameMsgGenerator'),
    SocketIo = require('./sockets/SocketIo'),
    SocketDirect = require('./sockets/SocketDirect');

var ngc = require('nodegame-client');

var GameMsg = ngc.GameMsg,
    PlayerList = ngc.PlayerList,
    Player = ngc.Player,
    GameDB = ngc.GameDB;

/**
 * ## GameServer.codes
 *
 * Success and error numerical codes. For internal use only.
 */
GameServer.codes = {
    OPERATION_OK: 0,
    DUPLICATED_CLIENT_ID: -1,
    ROOM_NOT_FOUND: -2,
    INVALID_CLIENT_ID: -3
};

/**
 * ## GameServer Constructor
 *
 * Creates a new instance of GameServer
 *
 * @param {object} options Configuration object
 */
function GameServer(options) {
    EventEmitter.call(this);
    this.setMaxListeners(0);

    /**
     * ## GameServer.channel
     *
     * Reference to the _ServerChannel_ in which the game server is created 
     *
     * @see ServerChannel
     */
    this.channel = options.channel;

    /**
     * ## GameServer.servernode
     *
     * Reference to the _ServerNode_
     *
     * @see ServerNode
     */
    this.servernode = this.channel.servernode;

    /**
     * ## GameServer.registry
     *
     * Reference to _ChannelRegistry_ inside the server channel
     *
     * @see GameServer.channel
     * @see ChannelRegistry
     */
    this.registry = options.channel.registry;

    /**
     * ## GameServer.session
     *
     * The session ID as created by the channel.
     */
    this.session = options.channel.session;

    /**
     * ## GameServer.endpoint
     *
     * The endpoint under which the server is reachable 
     */
    this.endpoint = '/' + options.endpoint;

    /**
     * ## GameServer.name
     *
     * The name of the server  
     */
    this.name = options.name;

    /**
     * ## GameServer.serverid
     *
     * A random id for the server
     */
    this.serverid = '' + Math.random()*1000000000;

    /**
     * ## GameServer.sysLogger
     *
     * Logger of system events 
     */
    this.sysLogger = Logger.get('channel', {name: this.name});

    /**
     * ## GameServer.msgLogger
     *
     * Logger of incoming / outgoing game messages 
     *
     */
    this.msgLogger = Logger.get('messages', {name: this.name});

    /**
     * ## GameServer.socket
     *
     * Socket manager for the server 
     *
     * @see SocketManager
     */
    this.socket = new SocketManager(this);

    /**
     * ## GameServer.msg
     *
     * Game message generator
     *
     * @see GameMsgGenerator
     */
    this.msg = new GameMsgGenerator(this);

    /**
     * ## GameServer.user_options
     *
     * Reference to the user options defined in the server channel 
     */
    this.user_options = options.channel.options;

    /**
     * ## GameServer.partner
     *
     * The partner game server (Admin or Player) 
     *
     * @see AdminServer
     * @see PlayerServer
     */
    this.partner = null;

    /**
     * ## GameServer.sio
     *
     * Reference to the Socket.io App in the ServerNode 
     *
     * @see ServerNode
     * @see ServerChannel
     */
    this.sio = options.channel.sio;

    /**
     * ## GameServer.authCb
     *
     * An authorization callback
     */
    this.authCb = null;

    /**
     * ## GameServer.accessDeniedUrl
     *
     * The url of the page to which unauthorized clients will be redirected
     */
    this.accessDeniedUrl = options.accessDeniedUrl;

    /**
     * ## GameServer.generateClientId
     *
     * Client IDs generator callback.
     */
    this.generateClientId = null;

}

// ## METHODS

/**
 * ### GameServer.setPartner
 *
 * Sets a twin server, i.e. AdminServer for PlayerServer
 * and viceversa
 *
 * @param {object} server The partner server
 */
GameServer.prototype.setPartner = function(server) {
    this.partner = server;
};

/**
 * ### GameServer.listen
 *
 * Attaches standard, and custom listeners to player and admin servers.
 */
GameServer.prototype.listen = function() {
    var sio, direct, socket_count;
    socket_count = 0;
    
    if (this.user_options.sockets) {
        // Open Socket.IO
        if (this.user_options.sockets.sio) {
            sio = new SocketIo(this);
            sio.attachListeners();
            this.socket.registerSocket(sio);
            socket_count++;
        }
        // Open Socket Direct
        if (this.user_options.sockets.direct) {
            direct = new SocketDirect(this);
            this.socket.registerSocket(direct);
            socket_count++;
        }

    }
    if (!socket_count) {
        this.sysLogger.log('No open sockets', 'warn');
    }
    this.attachCustomListeners();
};

/**
 * ### GameServer.secureParse
 *
 * Verifies that an incoming message is valid
 *
 * Performs the following operations:
 *
 * - tries to parse a string into a `GameMsg` object,
 * - verifies that _to_,  _from_, _action_, and _target_ are non-empty strings,
 * - checks if the sender exists.
 *
 * Logs the outcome of the operation.
 *
 * @param {string} msgString A string to transform in `GameMSg`
 * @return {boolean|GameMsg} The parsed game message, or FALSE
 *   if the msg is invalid or from an unknown sender.
 */
GameServer.prototype.secureParse = function(msgString) {
    var gameMsg, server;

    server = this.ADMIN_SERVER ? 'Admin' : 'Player';

    try {
        gameMsg = GameMsg.clone(JSON.parse(msgString));
        this.msgLogger.log(gameMsg);
    } 
    catch(e) {
        this.sysLogger.log(server + 'Server.secureParse: malformed msg ' +
                           'received: ' + e, 'error');
        return false;
    }

    if ('string' !== typeof gameMsg.from) {
        this.sysLogger.log(server + 'Server.secureParse: Received msg ' +
                           'but msg.from is not string.', 'error');
        return false;
    }

    if (gameMsg.from === '') {
        this.sysLogger.log(server + 'Server.secureParse: Received msg ' +
                           'but msg.from is empty.', 'error');
        return false;
    }
    
    if ('string' !== typeof gameMsg.to) {
        this.sysLogger.log(server + 'Server.secureParse: Received msg ' +
                           'but msg.to is not string.', 'error');
        return false;
    }
    
    if (gameMsg.to === '') {
        this.sysLogger.log(server + 'Server.secureParse: Received msg ' +
                           'but msg.to is empty.', 'error');
        return false;
    }

    if ('string' !== typeof gameMsg.target) {
        this.sysLogger.log(server + 'Server.secureParse: Received msg ' +
                           'but msg.target is not string.', 'error');
        return false;
    }
    
    if (gameMsg.target === '') {
        this.sysLogger.log(server + 'Server.secureParse: Received msg ' +
                           'but msg.target is empty.', 'error');
        return false;
    }

    if ('string' !== typeof gameMsg.action) {
        this.sysLogger.log(server + 'Server.secureParse: Received msg ' +
                           'but msg.action is not string.', 'error');
        return false;
    }
    
    if (gameMsg.action === '') {
        this.sysLogger.log(server + 'Server.secureParse: Received msg ' +
                           'but msg.action is empty.', 'error');
        return false;
    }

    // Checking if the FROM field is known.
    if (!this.channel.registry.clients.exist(gameMsg.from)) {
        this.sysLogger.log(server + 'Server.secureParse: Received msg from ' +
                           'unknown client: ' + gameMsg.from, 'error');
        return false;
    }

    // TODO: check the .to field to (SERVER,ALL,ROOM should be valid too)

    return gameMsg;
};

/**
 * ## GameServer.onMessage
 *
 * Parses an incoming string into a GameMsg, and emits it as an event.
 *
 * This method must be called by a socket to notify an incoming message.
 *
 * @param {string} msg The string representing a game message.
 */
GameServer.prototype.onMessage = function(msg) {
    msg = this.secureParse(msg);

    if (msg) { 
        // Parsing Successful.
        this.sysLogger.log(msg.toEvent() + ' ' + msg.from + '-> ' + msg.to);
        this.emit(msg.toEvent(), msg);
    }
};

/**
 * ## GameServer.onDisconnect
 *
 * Handles client disconnections
 *
 * This method is called by a socket (Direct or SIO) when
 * it detects the client's disconnection.
 *
 * @param {string} sid The socket id of the client
 * @param {Socket} socket The sockect object
 *
 * @emit disconnect
 */
GameServer.prototype.onDisconnect = function(sid, socket) {
    var client, roomName, room, res;

    client = this.registry.clients.sid.get(sid);
    if (!client) {
        throw new Error('GameServer.onDisconnect: client has invalid sid.');
    }

    // Remove client from its room:
    roomName = this.registry.getClientRoom(client.id);
    room = this.channel.gameRooms[roomName];
    if (!room) {
        throw new Error(
                'GameServer.onDisconnect: Could not determine room for ' +
                'disconnecting ' + (this.ADMIN_SERVER ? 'admin' : 'player') + 
                ': ' + client.id, 'error');
    }

    room.clients.remove(client.id);

    this.registry.markDisconnected(client.id);

    // Emit so that it can be handled different by Admin and Player Server.
    this.emit('disconnect', client, room);
};

/**
 * ## GameServer.onShutdown
 *
 * Callback when the server is shut down
 *
 * TODO: implement it
 */
GameServer.prototype.onShutdown = function() {
    this.sysLogger.log("Server is shutting down.");
    // TODO save state to disk
};

/**
 * ### GameServer.attachListeners
 *
 * Creates a Socket.io room and starts listening for
 * incoming messages.
 *
 * Valid messages are then converted to events and fired.
 *
 */
GameServer.prototype.attachListeners = function() {
    this.sysLogger.log('Listening for connections');
    this.socket.attachListeners();
};

/**
 * ### GameServer.attachCustomListeners
 *
 * Abstract method that will be overwritten by inheriting classes
 */
GameServer.prototype.attachCustomListeners = function() {};

/**
 * ### GameServer.onConnect
 *
 * Send a HI msg to the client, and log its arrival
 *
 * This method is called by a socket upon receiving a new connection.
 *
 * @param {string} socketId The id of the socket connection
 * @param {Socket} socketObj The socket object (Direct or SIO)
 * @param {object} headers An object containing information about the connection
 * @param {string} startingRoom Optional. The name of the room in which
 *    the client is to be placed. Default: Waiting room
 *
 * @return {boolean} TRUE on success
 *
 * @see GameServer.handleReconnectingClient
 * @see GameServer.handleConnectingClient
 */
GameServer.prototype.onConnect = function(
    socketId, socketObj, headers, startingRoom) {
    
    var res, clientId;
    var cookies, disconnected, returningRoom;
    var newConnection, invalidSessionCookie;

    newConnection = true;
    invalidSessionCookie = false;

    if (headers && headers.cookie) {
        // Kudos to:
        // http://commandlinefanatic.com/cgi-bin/showarticle.cgi?article=art013
        cookies = headers.cookie.split(';')
            .map(
                function(x) { 
                    return x.trim().split('=');
                })
            .reduce( 
                function(a,b) {
                    a[ b[ 0 ] ] = b[ 1 ]; 
                    return a;
                }, {});
    }
    else {
        cookies = {};
    }

    // Authorization check, if an authorization function is defined.
    if (this.authCb) {
        if (!this.authCb(headers, cookies, startingRoom)) {
            // Warns and disconnect client if auth failed.
            this.disposeUnauthorizedClient(socketId, socketObj);
            return false;
        }
    }
    
    // If session cookie matches current session id, and a player cookie is
    // found, then it is likely that the player is reconnecting. Notice that
    // the following cases can happen too:
    //   - session cookie is lost, but player cookie is found. In this case,
    //       if the _generateClientId_ function is defined, the client can
    //       still be authenticated with his old cookie.
    //   - cookie player is found session cookie is mismatched. It could be a
    //       a new session, re-using the same client ids. In this case, it will
    //       be treated as a new connection, but the _generateClientId_ function
    //       should be aware of the issue.
    if (cookies.session === this.channel.session && cookies.player) {
        res = this.handleReconnectingClient(cookies.player, socketId, 
                                            socketObj);

        // If reconnection failed, it will be treated as a new connection.
        newConnection = res !== GameServer.codes.OPERATION_OK;
        invalidSessionCookie = res === GameServer.codes.DUPLICATED_CLIENT_ID;
    }
    
    // New connection.
    if (newConnection) {
        // New connection can internally call the reconnection routine, if it
        // detects that the client was reconnecting (for instance, by looking
        // at other cookies, or at the headers).
        res = this.handleConnectingClient(socketId, socketObj, headers, cookies,
                                          invalidSessionCookie, startingRoom);
    }

    // In case of failure, dispose of the client.
    if (res !== GameServer.codes.OPERATION_OK) {
        // Warns and disconnect client if auth failed.
        this.disposeUnauthorizedClient(socketId, socketObj);
    }

    return res === GameServer.codes.OPERATION_OK;
};



/**
 * ## GameServer.handleReconnectingClient
 *
 * Handles a reconnecting client.  
 *
 * @param {string} clientId The id of the freshly connected client
 * @param {string} socketId The id of the socket connection
 * @param {Socket} socketObj The socket object (Direct or SIO)
 *
 * @return {number} A numeric code describing the outcome of the operation.
 *
 * @see GameServer.codes
 */
GameServer.prototype.handleReconnectingClient = function(
    clientId, socketId, socketObj) {
    
    var sys;
    var disconnected, returningRoom;

    sys = this.sysLogger;
    disconnected = this.registry.getDisconnected();
    
    // clientId must be already marked as disconnected.
    if (!disconnected[clientId]) {
        sys.log('GameServer.handleReconnectingClient: Reconnecting ' +
                (this.ADMIN_SERVER ? 'admin' : 'player' ) + ' that ' +
                'was not marked as disconnected: ' + clientId, 'error');

        // The client will be treated as a new connection, but a
        // warning will be sent.
        return GameServer.codes.DUPLICATED_CLIENT_ID;
    }

    // Updates the socket id of the client in the registry, 
    // otherwise the welcomeClient will fail.
    this.registry.updateClient(clientId, { sid: socketId });
    
    returningRoom = this.registry.getClientRoom(clientId);

    // The old room must be still existing.
    if (!this.channel.gameRooms[returningRoom]) {
        sys.log('GameServer.handleReconnectingClient: ' +
                'Room no longer existing for re-connecting ' +
                (this.ADMIN_SERVER ? 'admin' : 'player' ) + ': ' +
                clientId, 'error');

        this.socket.send(this.msg.create({
            target: ngc.constants.target.ALERT,
            to: clientId,
            text: 'The game room you are looking for is not ' +
                'existing any more. You will be redirected to ' +
                'main waiting room.'
        }));
        
        return GameServer.codes.ROOM_NOT_FOUND;
    }

    // All checks passed. Approved reconnection.
    
    // Creating one client object.
    clientObj = {
        id: clientId,
        sid: socketId,
        admin: this.ADMIN_SERVER || false
    };

    // Officially register the client in the socket manager.
    this.socket.registerClient(clientId, socketObj);
    
<<<<<<< HEAD
    // Placing the player in the returning room. TRUE = reconnection.
    if (!this.channel.placePlayer(clientObj, returningRoom, true)) {
=======
    // Placing the player in the returning room.
    if (!this.channel.placePlayer(clientObj, returningRoom)) {
>>>>>>> dab39790
        return GameServer.codes.ROOM_NOT_FOUND;
    }

    this.registry.markConnected(clientId);

    // Notify the client of its ID.
    this.welcomeClient(clientId, socketId);
    
    // Let Admin and Player Server handle the new connection.
    this.emit('re-connecting', clientId, socketId);
    
    return GameServer.codes.OPERATION_OK;
};


/**
 * ## GameServer.handleConnectingClient
 *
 * Handles a client (supposedly) connecting for the first time to the channel
 *
 * If a custom client id generator function is defined, and if the id returned
 * is already existing, then `handleReconnectingClient` is called.
 * 
 * @param {string} socketId The id of the socket connection
 * @param {Socket} socketObj The socket object (Direct or SIO)
 * @param {object} headers The connection headers passed by the Socket
 * @param {object} cookies An object containing the cookies, if any
 * @param {boolean} invalidSessionCookie A flag that says if cookies _player_ 
 *   and _session_ are (supposedly) valid.
 * @param {string} startingRoom Optional. The name of the room in which
 *    the client is to be placed. Default: Waiting room
 *
 * @return {number} A numeric code describing the outcome of the operation.
 *
 * @see GameServer.codes
 * @see GameServer.handleReconnectingClient
 */
GameServer.prototype.handleConnectingClient = function(
    socketId, socketObj, headers, cookies, invalidSessionCookie, startingRoom) {

    var sys;
    var clientId, clientObj, res;

    clientId = null;
    sys = this.sysLogger;

    // A new ID can be generated automatically, or through a custom cb.
    if (this.generateClientId) {
        clientId = this.generateClientId(headers, cookies, 
                                         !invalidSessionCookie,
                                         this.registry.getClients(), {
                                             headers: headers,
                                             socketObj: socketObj,
                                             socketId: socketId,
                                             room: startingRoom
                                         });

        // If clientId is not string (for a failure or because the custom
        // id generator function did no accept the connection) the connection
        // is disposed, exactly as it was not authorized.
        if ('string' !== typeof clientId) {
            sys.log('GameServer.handleConnectingClient: generateClientId ' +
                    'did not return a valid id for incoming ' + 
                    (this.ADMIN_SERVER ? 'admin' : 'player' ), 'error');
            
            return GameServer.codes.INVALID_CLIENT_ID;
        }
        
        // If the authorization function returned an id that actually
        // already exists we need to try to handle as a reconnection.
        // If it is existing, but not disconnected an error will be raised.
        // If it is existing and disconnected, but its room is not found
        // anymore, a new id will be issued.
        if (this.registry.clients.exist(clientId)) {
            res = this.handleReconnectingClient(clientId, socketId, socketObj);
            if (res === GameServer.codes.OPERATION_OK) {
                return res;
            }
            
            if (res === GameServer.codes.DUPLICATED_CLIENT_ID) {
                sys.log('GameServer.handleConnectingClient: ' + 
                        'generateClientId function return duplicated ' +
                        (this.ADMIN_SERVER ? 'admin' : 'player' ) +
                        ' id.', 'error');

                return res;
            }
            
            if (res === GameServer.codes.ROOM_NOT_FOUND) {
                // clientId will be reset below.
                clientId = null;
            }
        }
    }

    if (clientId === null) {
        clientId = this.registry.generateClientId();
        
        // Duplicated code from above.
        if ('string' !== typeof clientId) {
            sys.log('GameServer.handleConnectingClient: generateClientId ' +
                    'did not return a valid id for incoming ' + 
                    (this.ADMIN_SERVER ? 'admin' : 'player' ), 'error');
            
            return GameServer.codes.INVALID_CLIENT_ID;
        }
    }
    
    // Creating one client object.
    clientObj = {
        id: clientId,
        sid: socketId,
        admin: this.ADMIN_SERVER || false
    };

    // Adds the client to the registry.
    this.registry.addClient(clientId, clientObj);
    
    // Officially register the client in the socket manager.
    this.socket.registerClient(clientId, socketObj);

    // Put the connecting client in the waiting room or the startingRoom.
    startingRoom = startingRoom || this.channel.waitingRoom.name;
    if (!this.channel.placePlayer(clientObj, startingRoom)) {
        return GameServer.codes.ROOM_NOT_FOUND;
    }

    // Notify the client of its ID.
    this.welcomeClient(clientId, socketId);


    // TODO: remove comments
    // TODO: in some cases it could be allowed. And in any case
    // The authorization function could handle it better.
    // This is probably a duplicated connection. Not allowed for the moment.
    if (invalidSessionCookie) {       
//         this.socket.send(this.msg.create({
//             target: ngc.constants.target.ALERT,
//             to: clientId,
//             text: 'An invalid session cookie has been found. ' +
//                 'This will be considered as a new connection.'
//         }));
    }

    // Let each Admin and Player Server registering the new connection.
    this.emit('connecting', clientId, socketId);   

    return GameServer.codes.OPERATION_OK;
};

/**
 * ### GameServer.welcomeClient
 *
 * Sends a HI msg to the client, and logs its arrival
 *
 * @param {string} clientId The id of the connecting client
 * @param {string} socketId The socket id of the connecting client
 */
GameServer.prototype.welcomeClient = function(clientId, socketId) {
    var connStr;
    connStr = "Welcome <" + clientId + ">";
    this.sysLogger.log(connStr);
    this.socket.send(this.msg.create({
        target: 'HI',
        to: clientId,
        data: {
            id: clientId,
            sid: socketId,
            admin: this.ADMIN_SERVER
        },
        text: connStr
    }));

};

/**
 * ### GameServer.disposeUnauthorizedClient
 *
 * Sends a sequence of HI, REDIRECT messages
 *
 * Cannot send ALERT because it gets destroyed by the REDIRECT.
 *
 * @param {string} socketObj The socket id of the connection
 * @param {string} socketObj The socket (IO, Direct) object
 */
GameServer.prototype.disposeUnauthorizedClient = function(socketId, socketObj) {
    var to;
    to = 'unauthorized_client';

    connStr = "Unauthorized client. Socket id: <" + socketId + ">";
    this.sysLogger.log(connStr, 'warn');
                 
    // We need to send an HI message in any case because otherwise
    // the client will discard the messages.
    socketObj.send(this.msg.create({
        target: ngc.constants.target.HI,
        to: ngc.constants.UNAUTH_PLAYER,
        data: {
            id: to,
            sid: socketId
        }
    }), socketId);

    // Redirects the client.
    socketObj.send(this.msg.create({
        target: ngc.constants.target.REDIRECT,
        to: to,
        data: this.getAccessDeniedUrl()
    }), socketId);
};

/**
 * ### GameServer.authorization
 *
 * Specifies an authorization function that will called on every new connection
 *
 * The callback receives three parameters:
 *  - the array of headers, 
 *  - an object literals with the cookies sent by the client, 
 *  - the name of therequested room (if specified).
 *
 * @param {function} cb The authorization callback function
 */
GameServer.prototype.authorization = function(cb) {
    if ('function' !== typeof cb) {
        throw new TypeError('GameServer.authorization: cb must be function.');
    }
    this.authCb = cb;
};

/**
 * ### GameServer.clientIdGenerator
 *
 * Set the function for assigning new client IDs upon new connections.
 *
 * The callback receives three parameters:
 *  - the array of headers, 
 *  - an object literal with the cookies sent by the client,
 *  - an object mapping all existing client ids,
 *  - an object literal with more information
 *
 * @param {function} cb The authorization callback function
 */
GameServer.prototype.clientIdGenerator = function(cb) {
    if ('function' !== typeof cb) {
        throw new TypeError('GameServer.clientIdGenerator: cb must be ' +
                            'function.');
    }
    this.generateClientId = cb;
};

/**
 * ### GameServer.getAccessDeniedUrl
 *
 * Returns the url for unauthorized access to the server.
 *
 * @return {string|null} The url to the access denied page, if defined
 */
GameServer.prototype.getAccessDeniedUrl = function() {
    return this.accessDeniedUrl;
};<|MERGE_RESOLUTION|>--- conflicted
+++ resolved
@@ -586,13 +586,8 @@
     // Officially register the client in the socket manager.
     this.socket.registerClient(clientId, socketObj);
     
-<<<<<<< HEAD
-    // Placing the player in the returning room. TRUE = reconnection.
-    if (!this.channel.placePlayer(clientObj, returningRoom, true)) {
-=======
     // Placing the player in the returning room.
     if (!this.channel.placePlayer(clientObj, returningRoom)) {
->>>>>>> dab39790
         return GameServer.codes.ROOM_NOT_FOUND;
     }
 
