--- conflicted
+++ resolved
@@ -856,9 +856,9 @@
   <a class="pilcrow" href="#section-32" id="section-32">&#182;</a>
 </div>
 
-<div class="highlight"><pre><code><span class="nx">process</span><span class="p">.</span><span class="nx">on</span><span class="p">(</span><span class="s1">&#39;SIGHUP&#39;</span><span class="p">,</span> <span class="kd">function</span><span class="p">()</span> <span class="p">{</span>
-    <span class="nx">console</span><span class="p">.</span><span class="nx">log</span><span class="p">(</span><span class="s1">&#39;Got SIGHUP signal.&#39;</span><span class="p">);</span>
-    <span class="nx">process</span><span class="p">.</span><span class="nx">exit</span><span class="p">(</span><span class="mi">0</span><span class="p">);</span>
+<div class="highlight"><pre><code><span class="n">process</span><span class="o">.</span><span class="n">on</span><span class="p">(</span><span class="s">&#39;SIGHUP&#39;</span><span class="p">,</span> <span class="n">function</span><span class="p">()</span> <span class="p">{</span>
+    <span class="n">console</span><span class="o">.</span><span class="nb">log</span><span class="p">(</span><span class="s">&#39;Got SIGHUP signal.&#39;</span><span class="p">);</span>
+    <span class="n">process</span><span class="o">.</span><span class="nb">exit</span><span class="p">(</span><span class="mi">0</span><span class="p">);</span>
 <span class="p">});</span>
 </code></pre></div>
 
@@ -1027,28 +1027,20 @@
       <tr>
         <td class="docs">
 <div class="pilwrap">
-<<<<<<< HEAD
+  <a class="pilcrow" href="#section-37" id="section-37">&#182;</a>
+</div>
+<p>Pre-parse user defined configuration options.</p>
+        </td>
+        <td class="code highlight"><div class="highlight"><pre>
+    <span class="nx">channelOptions</span> <span class="o">=</span> <span class="nx">ServerChannel</span><span class="p">.</span><span class="nx">parseOptions</span><span class="p">(</span><span class="nx">J</span><span class="p">.</span><span class="nx">clone</span><span class="p">(</span><span class="nx">options</span><span class="p">));</span>
+
+</pre></div>
+        </td>
+      </tr>
+      <tr>
+        <td class="docs">
+<div class="pilwrap">
   <a class="pilcrow" href="#section-38" id="section-38">&#182;</a>
-=======
-  <a class="pilcrow" href="#section-36" id="section-36">&#182;</a>
->>>>>>> d12d0af9
-</div>
-<p>Pre-parse user defined configuration options.</p>
-        </td>
-        <td class="code highlight"><div class="highlight"><pre>
-    <span class="nx">channelOptions</span> <span class="o">=</span> <span class="nx">ServerChannel</span><span class="p">.</span><span class="nx">parseOptions</span><span class="p">(</span><span class="nx">J</span><span class="p">.</span><span class="nx">clone</span><span class="p">(</span><span class="nx">options</span><span class="p">));</span>
-
-</pre></div>
-        </td>
-      </tr>
-      <tr>
-        <td class="docs">
-<div class="pilwrap">
-<<<<<<< HEAD
-  <a class="pilcrow" href="#section-39" id="section-39">&#182;</a>
-=======
-  <a class="pilcrow" href="#section-37" id="section-37">&#182;</a>
->>>>>>> d12d0af9
 </div>
 <p>Merge user-defined options with defaults.</p>
         </td>
@@ -1068,30 +1060,22 @@
       <tr>
         <td class="docs">
 <div class="pilwrap">
-<<<<<<< HEAD
+  <a class="pilcrow" href="#section-39" id="section-39">&#182;</a>
+</div>
+<p>TODO: better check the merged object.</p>
+        </td>
+        <td class="code highlight"><div class="highlight"><pre>
+
+    <span class="nx">cname</span> <span class="o">=</span> <span class="nx">channelOptions</span><span class="p">.</span><span class="nx">name</span><span class="p">;</span>
+
+
+</pre></div>
+        </td>
+      </tr>
+      <tr>
+        <td class="docs">
+<div class="pilwrap">
   <a class="pilcrow" href="#section-40" id="section-40">&#182;</a>
-=======
-  <a class="pilcrow" href="#section-38" id="section-38">&#182;</a>
->>>>>>> d12d0af9
-</div>
-<p>TODO: better check the merged object.</p>
-        </td>
-        <td class="code highlight"><div class="highlight"><pre>
-
-    <span class="nx">cname</span> <span class="o">=</span> <span class="nx">channelOptions</span><span class="p">.</span><span class="nx">name</span><span class="p">;</span>
-
-
-</pre></div>
-        </td>
-      </tr>
-      <tr>
-        <td class="docs">
-<div class="pilwrap">
-<<<<<<< HEAD
-  <a class="pilcrow" href="#section-41" id="section-41">&#182;</a>
-=======
-  <a class="pilcrow" href="#section-39" id="section-39">&#182;</a>
->>>>>>> d12d0af9
 </div>
 <p>Creating the channel.</p>
         </td>
@@ -1117,7 +1101,7 @@
       <tr>
         <td class="docs">
 <div class="pilwrap">
-  <a class="pilcrow" href="#section-40" id="section-40">&#182;</a>
+  <a class="pilcrow" href="#section-41" id="section-41">&#182;</a>
 </div>
 <p>Add the channel to the Page manager.
 TODO: rename addGame to addChannel.</p>
@@ -1393,49 +1377,6 @@
 <div class="pilwrap">
   <a class="pilcrow" href="#section-54" id="section-54">&#182;</a>
 </div>
-<<<<<<< HEAD
-<p>Reading game.settings.js</p>
-        </td>
-        <td class="code highlight"><div class="highlight"><pre>
-    <span class="nx">gameSettingsPath</span> <span class="o">=</span> <span class="nx">gameDir</span> <span class="o">+</span> <span class="s1">&#39;server/game.settings.js&#39;</span><span class="p">;</span>
-    <span class="k">try</span> <span class="p">{</span>
-        <span class="nx">gameSettings</span> <span class="o">=</span> <span class="nx">require</span><span class="p">(</span><span class="nx">gameSettingsPath</span><span class="p">);</span>
-    <span class="p">}</span>
-    <span class="k">catch</span><span class="p">(</span><span class="nx">e</span><span class="p">)</span> <span class="p">{</span>
-        <span class="k">this</span><span class="p">.</span><span class="nx">logger</span><span class="p">.</span><span class="nx">error</span><span class="p">(</span><span class="s1">&#39;ServerNode.addGameDir: cannot read &#39;</span> <span class="o">+</span>
-                          <span class="nx">gameSettingsPath</span><span class="p">);</span>
-
-</pre></div>
-        </td>
-      </tr>
-      <tr>
-        <td class="docs">
-<div class="pilwrap">
-  <a class="pilcrow" href="#section-55" id="section-55">&#182;</a>
-</div>
-<p>throw e;</p>
-        </td>
-        <td class="code highlight"><div class="highlight"><pre>
-        <span class="k">return</span><span class="p">;</span>
-    <span class="p">}</span>
-    <span class="nx">gameSettings</span> <span class="o">=</span> <span class="k">this</span><span class="p">.</span><span class="nx">parseGameSettings</span><span class="p">(</span><span class="nx">gameSettings</span><span class="p">);</span>
-
-    <span class="k">if</span> <span class="p">(</span><span class="o">!</span><span class="nx">gameSettings</span><span class="p">)</span> <span class="p">{</span>
-        <span class="k">throw</span> <span class="k">new</span> <span class="nb">Error</span><span class="p">(</span><span class="s1">&#39;SeverNode.addGameDir: invalid settings file: &#39;</span> <span class="o">+</span>
-                        <span class="nx">gameSettingsPath</span> <span class="o">+</span> <span class="s1">&#39;.&#39;</span><span class="p">);</span>
-    <span class="p">}</span>
-
-
-</pre></div>
-        </td>
-      </tr>
-      <tr>
-        <td class="docs">
-<div class="pilwrap">
-  <a class="pilcrow" href="#section-56" id="section-56">&#182;</a>
-</div>
-=======
->>>>>>> d12d0af9
 <p>Ready to add the game.</p>
         </td>
         <td class="code highlight"><div class="highlight"><pre>
@@ -1531,27 +1472,10 @@
     <span class="nx">force</span> <span class="o">=</span> <span class="nx">force</span> <span class="o">||</span> <span class="kc">false</span><span class="p">;</span>
     <span class="nx">dir</span> <span class="o">=</span> <span class="nx">path</span><span class="p">.</span><span class="nx">resolve</span><span class="p">(</span><span class="nx">dir</span><span class="p">);</span>
 
-<<<<<<< HEAD
-</pre></div>
-        </td>
-      </tr>
-      <tr>
-        <td class="docs">
-<div class="pilwrap">
-  <a class="pilcrow" href="#section-58" id="section-58">&#182;</a>
-</div>
-<p>Check name.</p>
-        </td>
-        <td class="code highlight"><div class="highlight"><pre>
-    <span class="k">if</span> <span class="p">(</span><span class="s1">&#39;string&#39;</span> <span class="o">!==</span> <span class="k">typeof</span> <span class="nx">gameInfo</span><span class="p">.</span><span class="nx">name</span><span class="p">)</span> <span class="p">{</span>
-        <span class="k">throw</span> <span class="k">new</span> <span class="nb">Error</span><span class="p">(</span><span class="s1">&#39;ServerNode.addGame: missing or invalid game name: &#39;</span> <span class="o">+</span>
-                        <span class="nx">gameDir</span> <span class="o">+</span> <span class="s1">&#39;.&#39;</span><span class="p">);</span>
-=======
     <span class="k">if</span> <span class="p">(</span><span class="o">!</span><span class="nx">force</span> <span class="o">&amp;&amp;</span> <span class="k">this</span><span class="p">.</span><span class="nx">scannedGamesDirs</span><span class="p">[</span><span class="nx">dir</span><span class="p">])</span> <span class="p">{</span>
         <span class="k">this</span><span class="p">.</span><span class="nx">logger</span><span class="p">.</span><span class="nx">warn</span><span class="p">(</span><span class="s1">&#39;Duplicated conf directory found. Use the &quot;force&quot; &#39;</span> <span class="o">+</span>
                          <span class="s1">&#39;flag to scan it again: &#39;</span> <span class="o">+</span> <span class="nx">dir</span><span class="p">);</span>
         <span class="k">return</span><span class="p">;</span>
->>>>>>> d12d0af9
     <span class="p">}</span>
 
     <span class="nx">localMask</span> <span class="o">=</span> <span class="p">{</span>
@@ -1561,21 +1485,7 @@
         <span class="nx">sio</span><span class="o">:</span> <span class="kc">true</span><span class="p">,</span>
     <span class="p">};</span>
 
-<<<<<<< HEAD
-</pre></div>
-        </td>
-      </tr>
-      <tr>
-        <td class="docs">
-<div class="pilwrap">
-  <a class="pilcrow" href="#section-59" id="section-59">&#182;</a>
-</div>
-<p>Checking nodeGame server version requirement.</p>
-        </td>
-        <td class="code highlight"><div class="highlight"><pre>
-=======
     <span class="nx">mask</span> <span class="o">=</span> <span class="p">(</span><span class="nx">mask</span><span class="p">)</span> <span class="o">?</span> <span class="nx">J</span><span class="p">.</span><span class="nx">merge</span><span class="p">(</span><span class="nx">localMask</span><span class="p">,</span> <span class="nx">mask</span><span class="p">)</span> <span class="o">:</span> <span class="nx">localMask</span><span class="p">;</span>
->>>>>>> d12d0af9
 
     <span class="k">if</span> <span class="p">(</span><span class="nx">mask</span><span class="p">.</span><span class="nx">loggers</span><span class="p">)</span> <span class="p">{</span>
         <span class="nx">file</span> <span class="o">=</span> <span class="nx">dir</span> <span class="o">+</span> <span class="s1">&#39;/loggers.js&#39;</span><span class="p">;</span>
@@ -1609,11 +1519,6 @@
         </td>
       </tr>
       <tr>
-<<<<<<< HEAD
-        <td class="docs">
-<div class="pilwrap">
-  <a class="pilcrow" href="#section-60" id="section-60">&#182;</a>
-=======
         <td class="docs"><div class="dox">
   <div class="summary">
 <div class="pilwrap" id="servernode.loadconffile">
@@ -1621,653 +1526,107 @@
     <a href="#servernode.loadconffile" name="servernode.loadconffile" class="pilcrow">&#182;</a>
     ServerNode.loadConfFile
   </h3>
->>>>>>> d12d0af9
 </div>
 
   </div>
   <div class="body"><p>Opens a nodeGame configuration file and executes a callback on its export</p>
 
-<<<<<<< HEAD
-            <span class="k">if</span> <span class="p">(</span><span class="s1">&#39;object&#39;</span> <span class="o">!==</span> <span class="k">typeof</span> <span class="nx">treatment</span><span class="p">.</span><span class="nx">gamePaths</span><span class="p">)</span> <span class="p">{</span>
-                <span class="k">throw</span> <span class="k">new</span> <span class="nb">Error</span><span class="p">(</span><span class="s1">&#39;ServerNode.addGame: gamePaths must be &#39;</span> <span class="o">+</span>
-                                <span class="s1">&#39;object. Game: &#39;</span> <span class="o">+</span> <span class="nx">gameInfo</span><span class="p">.</span><span class="nx">name</span> <span class="o">+</span> <span class="s1">&#39;. &#39;</span> <span class="o">+</span>
-                                <span class="s1">&#39;Treatment: &#39;</span> <span class="o">+</span> <span class="nx">t</span> <span class="o">+</span> <span class="s1">&#39;.&#39;</span><span class="p">);</span>
-            <span class="p">}</span>
-
-            <span class="k">if</span> <span class="p">(</span><span class="s1">&#39;string&#39;</span> <span class="o">!==</span> <span class="k">typeof</span> <span class="nx">treatment</span><span class="p">.</span><span class="nx">gamePaths</span><span class="p">.</span><span class="nx">logic</span><span class="p">)</span> <span class="p">{</span>
-                <span class="k">throw</span> <span class="k">new</span> <span class="nb">Error</span><span class="p">(</span><span class="s1">&#39;ServerNode.addGame: gamePaths.logic must &#39;</span> <span class="o">+</span>
-                                <span class="s1">&#39;be string. Game: &#39;</span> <span class="o">+</span> <span class="nx">gameInfo</span><span class="p">.</span><span class="nx">name</span> <span class="o">+</span> <span class="s1">&#39;. &#39;</span> <span class="o">+</span>
-                                <span class="s1">&#39;Treatment: &#39;</span> <span class="o">+</span> <span class="nx">t</span> <span class="o">+</span> <span class="s1">&#39;.&#39;</span><span class="p">);</span>
-            <span class="p">}</span>
-
-            <span class="k">for</span> <span class="p">(</span><span class="nx">gameType</span> <span class="k">in</span> <span class="nx">treatment</span><span class="p">.</span><span class="nx">gamePaths</span><span class="p">)</span> <span class="p">{</span>
-                <span class="k">if</span> <span class="p">(</span><span class="nx">treatment</span><span class="p">.</span><span class="nx">gamePaths</span><span class="p">.</span><span class="nx">hasOwnProperty</span><span class="p">(</span><span class="nx">gameType</span><span class="p">))</span> <span class="p">{</span>
-                    <span class="nx">gamePath</span> <span class="o">=</span> <span class="nx">treatment</span><span class="p">.</span><span class="nx">gamePaths</span><span class="p">[</span><span class="nx">gameType</span><span class="p">];</span>
-
-
-                    <span class="k">if</span> <span class="p">(</span><span class="s1">&#39;string&#39;</span> <span class="o">!==</span> <span class="k">typeof</span> <span class="nx">gamePath</span><span class="p">)</span> <span class="p">{</span>
-                        <span class="k">throw</span> <span class="k">new</span> <span class="nx">TypeError</span><span class="p">(</span><span class="s1">&#39;ServerNode.addGame: &#39;</span> <span class="o">+</span>
-                                            <span class="s1">&#39;game &#39;</span> <span class="o">+</span> <span class="nx">gameInfo</span><span class="p">.</span><span class="nx">name</span> <span class="o">+</span> <span class="s1">&#39; &#39;</span> <span class="o">+</span>
-                                            <span class="s1">&#39;treatment &#39;</span> <span class="o">+</span> <span class="nx">t</span> <span class="o">+</span> <span class="s1">&#39;: &#39;</span> <span class="o">+</span> <span class="nx">gameType</span> <span class="o">+</span>
-                                            <span class="s1">&#39; path must be string.&#39;</span><span class="p">);</span>
-                    <span class="p">}</span>
-
-                    <span class="nx">gamePath</span> <span class="o">=</span> <span class="nx">gameDir</span> <span class="o">+</span> <span class="s1">&#39;server/&#39;</span> <span class="o">+</span> <span class="nx">gamePath</span><span class="p">;</span>
-                    <span class="k">try</span> <span class="p">{</span>
-                        <span class="nx">game</span> <span class="o">=</span> <span class="nx">require</span><span class="p">(</span><span class="nx">gamePath</span><span class="p">);</span>
-                    <span class="p">}</span>
-                    <span class="k">catch</span><span class="p">(</span><span class="nx">e</span><span class="p">)</span> <span class="p">{</span>
-                        <span class="k">this</span><span class="p">.</span><span class="nx">logger</span><span class="p">.</span><span class="nx">error</span><span class="p">(</span><span class="s1">&#39;ServerNode.addGame: cannot read &#39;</span> <span class="o">+</span>
-                                          <span class="nx">gamePath</span> <span class="o">+</span> <span class="s1">&#39;.&#39;</span><span class="p">);</span>
-                        <span class="k">throw</span> <span class="nx">e</span><span class="p">;</span>
-                    <span class="p">}</span>
-                    <span class="nx">treatment</span><span class="p">.</span><span class="nx">gamePaths</span><span class="p">[</span><span class="nx">gameType</span><span class="p">]</span> <span class="o">=</span> <span class="nx">gamePath</span><span class="p">;</span>
-                <span class="p">}</span>
-            <span class="p">}</span>
-        <span class="p">}</span>
-    <span class="p">}</span>
-
-
-</pre></div>
-        </td>
-      </tr>
-      <tr>
-        <td class="docs">
-<div class="pilwrap">
-  <a class="pilcrow" href="#section-61" id="section-61">&#182;</a>
-</div>
-<p>Building language object.</p>
-        </td>
-        <td class="code highlight"><div class="highlight"><pre>
-    <span class="nx">langObject</span> <span class="o">=</span> <span class="k">this</span><span class="p">.</span><span class="nx">buildLanguagesObject</span><span class="p">(</span><span class="nx">gameDir</span><span class="p">);</span>
-
-
-</pre></div>
-        </td>
-      </tr>
-      <tr>
-        <td class="docs">
-<div class="pilwrap">
-  <a class="pilcrow" href="#section-62" id="section-62">&#182;</a>
-</div>
-<p>Adding game info to global info object.</p>
-        </td>
-        <td class="code highlight"><div class="highlight"><pre>
-    <span class="k">this</span><span class="p">.</span><span class="nx">info</span><span class="p">.</span><span class="nx">games</span><span class="p">[</span><span class="nx">gameInfo</span><span class="p">.</span><span class="nx">name</span><span class="p">]</span> <span class="o">=</span> <span class="p">{</span>
-        <span class="nx">dir</span><span class="o">:</span> <span class="nx">gameDir</span><span class="p">,</span>
-        <span class="nx">info</span><span class="o">:</span> <span class="nx">gameInfo</span><span class="p">,</span>
-        <span class="nx">treatments</span><span class="o">:</span> <span class="nx">treatments</span><span class="p">,</span>
-        <span class="nx">languages</span><span class="o">:</span> <span class="nx">langObject</span><span class="p">,</span>
-        <span class="nx">channels</span><span class="o">:</span> <span class="p">{}</span>
-    <span class="p">};</span>
-
-
-</pre></div>
-        </td>
-      </tr>
-      <tr>
-        <td class="docs">
-<div class="pilwrap">
-  <a class="pilcrow" href="#section-63" id="section-63">&#182;</a>
-</div>
-<p>Adding the public directory of the game to the static directories
-<a href='http://stackoverflow.com/questions/5973432/'>http://stackoverflow.com/questions/5973432/</a>
- setting-up-two-different-static-directories-in-node-js-express-framework</p>
-        </td>
-        <td class="code highlight"><div class="highlight"><pre>
-    <span class="k">this</span><span class="p">.</span><span class="nx">http</span><span class="p">.</span><span class="nx">use</span><span class="p">(</span><span class="nx">gameInfo</span><span class="p">.</span><span class="nx">name</span> <span class="o">+</span> <span class="s1">&#39;/public&#39;</span><span class="p">,</span>
-                  <span class="nx">express</span><span class="p">.</span><span class="kr">static</span><span class="p">(</span><span class="nx">gameDir</span> <span class="o">+</span> <span class="s1">&#39;public&#39;</span><span class="p">));</span>
-
-
-</pre></div>
-        </td>
-      </tr>
-      <tr>
-        <td class="docs">
-<div class="pilwrap">
-  <a class="pilcrow" href="#section-64" id="section-64">&#182;</a>
-</div>
-<p>Tries to load Channels file from game directory.</p>
-        </td>
-        <td class="code highlight"><div class="highlight"><pre>
-    <span class="k">this</span><span class="p">.</span><span class="nx">loadChannelsFile</span><span class="p">(</span><span class="nx">gameDir</span><span class="p">,</span> <span class="nx">gameInfo</span><span class="p">.</span><span class="nx">name</span><span class="p">);</span>
-
-
-</pre></div>
-        </td>
-      </tr>
-      <tr>
-        <td class="docs">
-<div class="pilwrap">
-  <a class="pilcrow" href="#section-65" id="section-65">&#182;</a>
-</div>
-<p>Loading Auth dir, if any.</p>
-        </td>
-        <td class="code highlight"><div class="highlight"><pre>
-    <span class="k">this</span><span class="p">.</span><span class="nx">loadAuthDir</span><span class="p">(</span><span class="nx">gameDir</span><span class="p">,</span> <span class="nx">gameInfo</span><span class="p">.</span><span class="nx">name</span><span class="p">);</span>
-
-
-</pre></div>
-        </td>
-      </tr>
-      <tr>
-        <td class="docs">
-<div class="pilwrap">
-  <a class="pilcrow" href="#section-66" id="section-66">&#182;</a>
-</div>
-<p>Tries to load Views file from game directory.</p>
-        </td>
-        <td class="code highlight"><div class="highlight"><pre>
-    <span class="k">this</span><span class="p">.</span><span class="nx">loadViewsFile</span><span class="p">(</span><span class="nx">gameDir</span><span class="p">,</span> <span class="nx">gameInfo</span><span class="p">);</span>
-
-
-</pre></div>
-        </td>
-      </tr>
-      <tr>
-        <td class="docs">
-<div class="pilwrap">
-  <a class="pilcrow" href="#section-67" id="section-67">&#182;</a>
-</div>
-<p>Adding game alias.</p>
-        </td>
-        <td class="code highlight"><div class="highlight"><pre>
-    <span class="k">if</span> <span class="p">(</span><span class="nx">gameInfo</span><span class="p">.</span><span class="nx">alias</span><span class="p">)</span> <span class="p">{</span>
-        <span class="k">this</span><span class="p">.</span><span class="nx">createGameAlias</span><span class="p">(</span><span class="nx">gameInfo</span><span class="p">.</span><span class="nx">alias</span><span class="p">,</span> <span class="nx">gameInfo</span><span class="p">.</span><span class="nx">name</span><span class="p">);</span>
-    <span class="p">}</span>
-
-
-</pre></div>
-        </td>
-      </tr>
-      <tr>
-        <td class="docs">
-<div class="pilwrap">
-  <a class="pilcrow" href="#section-68" id="section-68">&#182;</a>
-</div>
-<p>Done.</p>
-        </td>
-        <td class="code highlight"><div class="highlight"><pre>
-    <span class="k">this</span><span class="p">.</span><span class="nx">logger</span><span class="p">.</span><span class="nx">info</span><span class="p">(</span><span class="s1">&#39;ServerNode.addGame: &#39;</span> <span class="o">+</span> <span class="nx">gameInfo</span><span class="p">.</span><span class="nx">name</span> <span class="o">+</span> <span class="s1">&#39;: &#39;</span> <span class="o">+</span> <span class="nx">gameDir</span><span class="p">);</span>
-<span class="p">};</span>
-
-
-
-</pre></div>
-        </td>
-      </tr>
-      <tr>
-        <td class="docs"><div class="dox">
-  <div class="summary">
-<div class="pilwrap" id="servernode.creategamealias">
-  <h3>
-    <a href="#servernode.creategamealias" name="servernode.creategamealias" class="pilcrow">&#182;</a>
-    ServerNode.createGameAlias
-  </h3>
-</div>
-
-  </div>
-  <div class="body"><p>Adds one or multiple game alias</p>
-
-<p>Adds references into the <code>info.games</code> and <code>pager.games</code> objects.</p>
+<p>Generic helper function. Requires a callback function as second parameter,
+that passes the correct objects to the configurator function.</p>
+
+<p>Always refer to documentation for the content of the configuration files.</p>
   </div>
   <div class="details">
     <div class="dox_tag_title">Params</div>
     <div class="dox_tag_detail">
-      <span class="dox_tag_name">alias</span>
+      <span class="dox_tag_name">file</span>
       <span class="dox_type">string</span>
-      <span>The name of the alias</span>
-    </div>
-    <div class="dox_tag_detail">
-      <span class="dox_tag_name">gameName</span>
-      <span class="dox_type">string</span>
-      <span>The name of the game</span>
+      <span>The path to the configuration file</span>
+    </div>
+    <div class="dox_tag_detail">
+      <span class="dox_tag_name">cb</span>
+      <span class="dox_type">function</span>
+      <span>The callback function (e.g. ServerNode.configureHTTP)</span>
     </div>
     <div class="dox_tag_title">See</div>
     <div class="dox_tag_detail">
-      <span class="dox_type">ServerNode.addGame</span>
+      <span class="dox_type">ServerNode.loadConfDir</span>
     </div>
     <div class="dox_tag_title">See</div>
     <div class="dox_tag_detail">
-      <span class="dox_type">ServerChannel.pager
+      <span class="dox_type">ServerNode.configure</span>
+    </div>
+    <div class="dox_tag_title">See</div>
+    <div class="dox_tag_detail">
+      <span class="dox_type">ServerNode.configureHTTP</span>
+    </div>
+    <div class="dox_tag_title">See</div>
+    <div class="dox_tag_detail">
+      <span class="dox_type">ServerNode.confiureSIO</span>
+    </div>
+    <div class="dox_tag_title">See</div>
+    <div class="dox_tag_detail">
+      <span class="dox_type">ServerNode.confiureLoggers
 </span>
     </div>
   </div>
 </div>
         </td>
         <td class="code highlight"><div class="highlight"><pre>
-<span class="nx">ServerNode</span><span class="p">.</span><span class="nx">prototype</span><span class="p">.</span><span class="nx">createGameAlias</span> <span class="o">=</span> <span class="kd">function</span><span class="p">(</span><span class="nx">alias</span><span class="p">,</span> <span class="nx">gameName</span><span class="p">)</span> <span class="p">{</span>
-    <span class="kd">var</span> <span class="nx">i</span><span class="p">,</span> <span class="nx">len</span><span class="p">;</span>
-
-    <span class="k">if</span> <span class="p">(</span><span class="s1">&#39;string&#39;</span> <span class="o">===</span> <span class="k">typeof</span> <span class="nx">alias</span><span class="p">)</span> <span class="p">{</span>
-        <span class="nx">alias</span> <span class="o">=</span> <span class="p">[</span><span class="nx">alias</span><span class="p">];</span>
-    <span class="p">}</span>
-    <span class="k">if</span> <span class="p">(</span><span class="o">!</span><span class="nx">J</span><span class="p">.</span><span class="nx">isArray</span><span class="p">(</span><span class="nx">alias</span><span class="p">))</span> <span class="p">{</span>
-        <span class="k">throw</span> <span class="k">new</span> <span class="nx">TypeError</span><span class="p">(</span><span class="s1">&#39;ServerNode.createGameAlias: alias&#39;</span> <span class="o">+</span>
-                            <span class="s1">&#39;must be either string or array.&#39;</span><span class="p">);</span>
-    <span class="p">}</span>
-    <span class="k">if</span> <span class="p">(</span><span class="s1">&#39;string&#39;</span> <span class="o">!==</span> <span class="k">typeof</span> <span class="nx">gameName</span><span class="p">)</span> <span class="p">{</span>
-        <span class="k">throw</span> <span class="k">new</span> <span class="nx">TypeError</span><span class="p">(</span><span class="s1">&#39;ServerNode.createGameAlias: gameName must be &#39;</span> <span class="o">+</span>
-                            <span class="s1">&#39;string.&#39;</span><span class="p">);</span>
-    <span class="p">}</span>
-    <span class="k">if</span> <span class="p">(</span><span class="o">!</span><span class="k">this</span><span class="p">.</span><span class="nx">info</span><span class="p">.</span><span class="nx">games</span><span class="p">[</span><span class="nx">gameName</span><span class="p">])</span> <span class="p">{</span>
-        <span class="k">throw</span> <span class="k">new</span> <span class="nb">Error</span><span class="p">(</span><span class="s1">&#39;ServerNode.createGameAlias: game not found:&#39;</span> <span class="o">+</span>
-                        <span class="nx">gameName</span><span class="p">);</span>
-    <span class="p">}</span>
-
-    <span class="nx">i</span> <span class="o">=</span> <span class="o">-</span><span class="mi">1</span><span class="p">;</span>
-    <span class="nx">len</span> <span class="o">=</span> <span class="nx">alias</span><span class="p">.</span><span class="nx">length</span><span class="p">;</span>
-    <span class="k">for</span> <span class="p">(</span> <span class="p">;</span> <span class="o">++</span><span class="nx">i</span> <span class="o">&lt;</span> <span class="nx">len</span> <span class="p">;</span> <span class="p">)</span> <span class="p">{</span>
-        <span class="k">if</span> <span class="p">(</span><span class="s1">&#39;string&#39;</span> <span class="o">!==</span> <span class="k">typeof</span> <span class="nx">alias</span><span class="p">[</span><span class="nx">i</span><span class="p">])</span> <span class="p">{</span>
-            <span class="k">throw</span> <span class="k">new</span> <span class="nx">TypeError</span><span class="p">(</span>
-                <span class="s1">&#39;ServerNode.createGameAlias: alias must be string.&#39;</span><span class="p">);</span>
-        <span class="p">}</span>
-        <span class="k">if</span> <span class="p">(</span><span class="k">this</span><span class="p">.</span><span class="nx">info</span><span class="p">.</span><span class="nx">games</span><span class="p">[</span><span class="nx">alias</span><span class="p">[</span><span class="nx">i</span><span class="p">]])</span> <span class="p">{</span>
-            <span class="k">throw</span> <span class="k">new</span> <span class="nb">Error</span><span class="p">(</span><span class="s1">&#39;ServerNode.createGameAlias: &#39;</span> <span class="o">+</span>
-                            <span class="s1">&#39;alias must be unique: &#39;</span> <span class="o">+</span> <span class="nx">alias</span><span class="p">[</span><span class="nx">i</span><span class="p">]</span> <span class="o">+</span>
-                            <span class="s1">&#39; (&#39;</span> <span class="o">+</span> <span class="nx">gameName</span> <span class="o">+</span> <span class="s1">&#39;).&#39;</span><span class="p">);</span>
-        <span class="p">}</span>
-
-        <span class="k">this</span><span class="p">.</span><span class="nx">info</span><span class="p">.</span><span class="nx">games</span><span class="p">[</span><span class="nx">alias</span><span class="p">[</span><span class="nx">i</span><span class="p">]]</span> <span class="o">=</span> <span class="k">this</span><span class="p">.</span><span class="nx">info</span><span class="p">.</span><span class="nx">games</span><span class="p">[</span><span class="nx">gameName</span><span class="p">];</span>
-        <span class="k">this</span><span class="p">.</span><span class="nx">pager</span><span class="p">.</span><span class="nx">createAlias</span><span class="p">(</span><span class="nx">alias</span><span class="p">[</span><span class="nx">i</span><span class="p">],</span> <span class="nx">gameName</span><span class="p">);</span>
-    <span class="p">}</span>
+<span class="nx">ServerNode</span><span class="p">.</span><span class="nx">prototype</span><span class="p">.</span><span class="nx">loadConfFile</span> <span class="o">=</span> <span class="kd">function</span><span class="p">(</span><span class="nx">file</span><span class="p">,</span> <span class="nx">cb</span><span class="p">)</span> <span class="p">{</span>
+    <span class="kd">var</span> <span class="nx">conf</span><span class="p">,</span> <span class="nx">result</span><span class="p">;</span>
+
+    <span class="k">if</span> <span class="p">(</span><span class="s1">&#39;string&#39;</span> <span class="o">!==</span> <span class="k">typeof</span> <span class="nx">file</span><span class="p">)</span> <span class="p">{</span>
+        <span class="k">throw</span> <span class="k">new</span> <span class="nx">TypeError</span><span class="p">(</span><span class="s1">&#39;ServerNode.loadConfFile: file must be string.&#39;</span><span class="p">);</span>
+    <span class="p">}</span>
+    <span class="k">if</span> <span class="p">(</span><span class="s1">&#39;function&#39;</span> <span class="o">!==</span> <span class="k">typeof</span> <span class="nx">cb</span><span class="p">)</span> <span class="p">{</span>
+        <span class="k">throw</span> <span class="k">new</span> <span class="nx">TypeError</span><span class="p">(</span><span class="s1">&#39;ServerNode.loadConfFile: cb must be function.&#39;</span><span class="p">);</span>
+    <span class="p">}</span>
+
+    <span class="nx">file</span> <span class="o">=</span> <span class="nx">path</span><span class="p">.</span><span class="nx">resolve</span><span class="p">(</span><span class="nx">file</span><span class="p">);</span>
+
+    <span class="k">if</span> <span class="p">(</span><span class="o">!</span><span class="nx">J</span><span class="p">.</span><span class="nx">existsSync</span><span class="p">(</span><span class="nx">file</span><span class="p">))</span> <span class="p">{</span>
+        <span class="k">throw</span> <span class="k">new</span> <span class="nb">Error</span><span class="p">(</span><span class="s1">&#39;ServerNode.loadConfFile: conf file not existing &#39;</span> <span class="o">+</span>
+                        <span class="s1">&#39;or not readable: &#39;</span> <span class="o">+</span> <span class="nx">file</span><span class="p">);</span>
+    <span class="p">}</span>
+
+
+</pre></div>
+        </td>
+      </tr>
+      <tr>
+        <td class="docs">
+<div class="pilwrap">
+  <a class="pilcrow" href="#section-57" id="section-57">&#182;</a>
+</div>
+<p>Requiring configuration function (can throw errors).</p>
+        </td>
+        <td class="code highlight"><div class="highlight"><pre>
+    <span class="nx">conf</span> <span class="o">=</span> <span class="nx">require</span><span class="p">(</span><span class="nx">file</span><span class="p">);</span>
+
+    <span class="k">if</span> <span class="p">(</span><span class="s1">&#39;function&#39;</span> <span class="o">!==</span> <span class="k">typeof</span> <span class="nx">conf</span><span class="p">)</span> <span class="p">{</span>
+        <span class="k">throw</span> <span class="k">new</span> <span class="nb">Error</span><span class="p">(</span><span class="s1">&#39;ServerNode.loadConfFile: conf file did not export a &#39;</span> <span class="o">+</span>
+                        <span class="s1">&#39;function: &#39;</span> <span class="o">+</span> <span class="nx">file</span><span class="p">);</span>
+    <span class="p">}</span>
+
+
+</pre></div>
+        </td>
+      </tr>
+      <tr>
+        <td class="docs">
+<div class="pilwrap">
+  <a class="pilcrow" href="#section-58" id="section-58">&#182;</a>
+</div>
+<p>The configuration function is called internally by <em>cb</em> that takes
+care of passing the right parameters to it.</p>
+        </td>
+        <td class="code highlight"><div class="highlight"><pre>
+    <span class="nx">result</span> <span class="o">=</span> <span class="nx">cb</span><span class="p">.</span><span class="nx">call</span><span class="p">(</span><span class="k">this</span><span class="p">,</span> <span class="nx">conf</span><span class="p">);</span>
+
+    <span class="k">this</span><span class="p">.</span><span class="nx">logger</span><span class="p">.</span><span class="nx">info</span><span class="p">(</span><span class="s1">&#39;ServerNode.loadConfFile: loaded &#39;</span> <span class="o">+</span> <span class="nx">file</span><span class="p">);</span>
 <span class="p">};</span>
 
-
-</pre></div>
-        </td>
-      </tr>
-      <tr>
-        <td class="docs"><div class="dox">
-  <div class="summary">
-<div class="pilwrap" id="servernode.loadchannelsfile">
-  <h3>
-    <a href="#servernode.loadchannelsfile" name="servernode.loadchannelsfile" class="pilcrow">&#182;</a>
-    ServerNode.loadChannelsFile
-  </h3>
-</div>
-
-  </div>
-  <div class="body"><p>Loads <em>channels.js</em> from file system and adds channels accordingly</p>
-
-<p>Synchronously looks for a file called <em>channels.js</em> at the top
-level of the specified directory.</p>
-
-<p>The file <em>channels.js</em> must export an array containing channels object
-in the format specified by the <em>ServerChannel</em> constructor. Every channel
-configuration object can optionally have a <em>waitingRoom</em> object to
-automatically add a waiting room to the channel.</p>
-  </div>
-  <div class="details">
-    <div class="dox_tag_title">Params</div>
-    <div class="dox_tag_detail">
-      <span class="dox_tag_name">directory</span>
-      <span class="dox_type">string</span>
-      <span>The path in which <em>channels.js</em> will be looked for</span>
-    </div>
-    <div class="dox_tag_title">See</div>
-    <div class="dox_tag_detail">
-      <span class="dox_type">ServerNode.addChannel</span>
-    </div>
-    <div class="dox_tag_title">See</div>
-    <div class="dox_tag_detail">
-      <span class="dox_type">ServerChannel</span>
-    </div>
-    <div class="dox_tag_title">See</div>
-    <div class="dox_tag_detail">
-      <span class="dox_type">ServerChannel.createWaitingRoom
-</span>
-    </div>
-  </div>
-</div>
-        </td>
-        <td class="code highlight"><div class="highlight"><pre>
-<span class="nx">ServerNode</span><span class="p">.</span><span class="nx">prototype</span><span class="p">.</span><span class="nx">loadChannelsFile</span> <span class="o">=</span> <span class="kd">function</span><span class="p">(</span><span class="nx">directory</span><span class="p">,</span> <span class="nx">gameName</span><span class="p">)</span> <span class="p">{</span>
-    <span class="kd">var</span> <span class="nx">channelsFile</span><span class="p">;</span>
-    <span class="kd">var</span> <span class="nx">conf</span><span class="p">,</span> <span class="nx">channel</span><span class="p">,</span> <span class="nx">waitRoom</span><span class="p">;</span>
-    <span class="kd">var</span> <span class="nx">i</span><span class="p">,</span> <span class="nx">len</span><span class="p">;</span>
-    <span class="kd">var</span> <span class="nx">channelConf</span><span class="p">,</span> <span class="nx">waitRoomConf</span><span class="p">;</span>
-
-    <span class="k">if</span> <span class="p">(</span><span class="s1">&#39;string&#39;</span> <span class="o">!==</span> <span class="k">typeof</span> <span class="nx">directory</span><span class="p">)</span> <span class="p">{</span>
-        <span class="k">throw</span> <span class="k">new</span> <span class="nx">TypeError</span><span class="p">(</span><span class="s1">&#39;ServerNode.loadChannelsFile: directory myst be &#39;</span> <span class="o">+</span>
-                            <span class="s1">&#39;string.&#39;</span><span class="p">);</span>
-    <span class="p">}</span>
-
-    <span class="nx">channelsFile</span> <span class="o">=</span> <span class="nx">directory</span> <span class="o">+</span> <span class="s1">&#39;channels.js&#39;</span><span class="p">;</span>
-
-    <span class="k">if</span> <span class="p">(</span><span class="o">!</span><span class="nx">fs</span><span class="p">.</span><span class="nx">existsSync</span><span class="p">(</span><span class="nx">channelsFile</span><span class="p">))</span> <span class="k">return</span><span class="p">;</span>
-
-    <span class="nx">conf</span> <span class="o">=</span> <span class="nx">require</span><span class="p">(</span><span class="nx">channelsFile</span><span class="p">);</span>
-
-    <span class="k">if</span> <span class="p">(</span><span class="o">!</span><span class="nx">J</span><span class="p">.</span><span class="nx">isArray</span><span class="p">(</span><span class="nx">conf</span><span class="p">))</span> <span class="p">{</span>
-        <span class="k">throw</span> <span class="k">new</span> <span class="nx">TypeError</span><span class="p">(</span><span class="s1">&#39;ServerNode.loadChannelsFile: channels file &#39;</span> <span class="o">+</span>
-                            <span class="s1">&#39;must return an array of channels.&#39;</span><span class="p">);</span>
-    <span class="p">}</span>
-
-
-</pre></div>
-        </td>
-      </tr>
-      <tr>
-        <td class="docs">
-<div class="pilwrap">
-  <a class="pilcrow" href="#section-71" id="section-71">&#182;</a>
-</div>
-<p>Validate,</p>
-        </td>
-        <td class="code highlight"><div class="highlight"><pre>
-    <span class="nx">i</span> <span class="o">=</span> <span class="o">-</span><span class="mi">1</span><span class="p">;</span>
-    <span class="nx">len</span> <span class="o">=</span> <span class="nx">conf</span><span class="p">.</span><span class="nx">length</span><span class="p">;</span>
-    <span class="k">for</span> <span class="p">(</span> <span class="p">;</span> <span class="o">++</span><span class="nx">i</span> <span class="o">&lt;</span> <span class="nx">len</span> <span class="p">;</span> <span class="p">)</span> <span class="p">{</span>
-
-        <span class="nx">channelConf</span> <span class="o">=</span> <span class="nx">conf</span><span class="p">[</span><span class="nx">i</span><span class="p">];</span>
-
-        <span class="k">if</span> <span class="p">(</span><span class="s1">&#39;object&#39;</span> <span class="o">!==</span> <span class="k">typeof</span> <span class="nx">channelConf</span><span class="p">)</span> <span class="p">{</span>
-            <span class="k">throw</span> <span class="k">new</span> <span class="nx">TypeError</span><span class="p">(</span><span class="s1">&#39;ServerNode.loadChannelsFile:&#39;</span> <span class="o">+</span>
-                                <span class="s1">&#39;channels must be object. Directory: &#39;</span> <span class="o">+</span>
-                                <span class="nx">directory</span><span class="p">);</span>
-        <span class="p">}</span>
-        <span class="k">if</span> <span class="p">(</span><span class="nx">channelConf</span><span class="p">.</span><span class="nx">waitingRoom</span> <span class="o">&amp;&amp;</span>
-            <span class="s1">&#39;object&#39;</span> <span class="o">!==</span> <span class="k">typeof</span> <span class="nx">channelConf</span><span class="p">.</span><span class="nx">waitingRoom</span><span class="p">)</span> <span class="p">{</span>
-
-            <span class="k">throw</span> <span class="k">new</span> <span class="nx">TypeError</span><span class="p">(</span><span class="s1">&#39;ServerNode.loadChannelsFile: waitingRoom &#39;</span> <span class="o">+</span>
-                                <span class="s1">&#39;in channel configuration must be object. &#39;</span> <span class="o">+</span>
-                                <span class="s1">&#39;Directory: &#39;</span> <span class="o">+</span> <span class="nx">directory</span><span class="p">);</span>
-        <span class="p">}</span>
-        <span class="nx">waitRoomConf</span> <span class="o">=</span> <span class="nx">channelConf</span><span class="p">.</span><span class="nx">waitingRoom</span><span class="p">;</span>
-        <span class="k">delete</span> <span class="nx">channelConf</span><span class="p">.</span><span class="nx">waitingRoom</span><span class="p">;</span>
-
-        <span class="nx">channel</span> <span class="o">=</span> <span class="k">this</span><span class="p">.</span><span class="nx">addChannel</span><span class="p">(</span><span class="nx">channelConf</span><span class="p">);</span>
-        <span class="k">if</span> <span class="p">(</span><span class="nx">channel</span><span class="p">)</span> <span class="p">{</span>
-
-</pre></div>
-        </td>
-      </tr>
-      <tr>
-        <td class="docs">
-<div class="pilwrap">
-  <a class="pilcrow" href="#section-72" id="section-72">&#182;</a>
-</div>
-<p>Add the list of channels created by the game.</p>
-        </td>
-        <td class="code highlight"><div class="highlight"><pre>
-            <span class="k">this</span><span class="p">.</span><span class="nx">info</span><span class="p">.</span><span class="nx">games</span><span class="p">[</span><span class="nx">gameName</span><span class="p">].</span><span class="nx">channels</span><span class="p">[</span><span class="nx">channel</span><span class="p">.</span><span class="nx">name</span><span class="p">]</span> <span class="o">=</span> <span class="kc">true</span><span class="p">;</span>
-
-            <span class="k">if</span> <span class="p">(</span><span class="nx">waitRoomConf</span><span class="p">)</span> <span class="p">{</span>
-
-
-</pre></div>
-        </td>
-      </tr>
-      <tr>
-        <td class="docs">
-<div class="pilwrap">
-  <a class="pilcrow" href="#section-73" id="section-73">&#182;</a>
-</div>
-<p>We prepend the baseDir parameter, if any.
-If logicPath is not string we let the WaitingRoom
-constructor throw an error.</p>
-        </td>
-        <td class="code highlight"><div class="highlight"><pre>
-                <span class="k">if</span> <span class="p">(</span><span class="s1">&#39;string&#39;</span> <span class="o">===</span> <span class="k">typeof</span> <span class="nx">waitRoomConf</span><span class="p">.</span><span class="nx">logicPath</span><span class="p">)</span> <span class="p">{</span>
-                    <span class="nx">waitRoomConf</span><span class="p">.</span><span class="nx">logicPath</span> <span class="o">=</span>
-                        <span class="nx">directory</span> <span class="o">+</span> <span class="s1">&#39;server/&#39;</span> <span class="o">+</span> <span class="nx">waitRoomConf</span><span class="p">.</span><span class="nx">logicPath</span><span class="p">;</span>
-                <span class="p">}</span>
-
-                <span class="nx">waitRoom</span> <span class="o">=</span> <span class="nx">channel</span><span class="p">.</span><span class="nx">createWaitingRoom</span><span class="p">(</span><span class="nx">waitRoomConf</span><span class="p">);</span>
-
-                <span class="k">if</span> <span class="p">(</span><span class="o">!</span><span class="nx">waitRoom</span><span class="p">)</span> <span class="p">{</span>
-                    <span class="k">throw</span> <span class="k">new</span> <span class="nb">Error</span><span class="p">(</span><span class="s1">&#39;ServerNode.loadChannelsFile: could &#39;</span> <span class="o">+</span>
-                                    <span class="s1">&#39;not add waiting room to channel &#39;</span> <span class="o">+</span>
-                                    <span class="nx">channel</span><span class="p">.</span><span class="nx">name</span><span class="p">);</span>
-                <span class="p">}</span>
-            <span class="p">}</span>
-        <span class="p">}</span>
-    <span class="p">}</span>
-<span class="p">};</span>
-
-
-
-</pre></div>
-        </td>
-      </tr>
-      <tr>
-        <td class="docs"><div class="dox">
-  <div class="summary">
-<div class="pilwrap" id="servernode.loadviewsfile">
-  <h3>
-    <a href="#servernode.loadviewsfile" name="servernode.loadviewsfile" class="pilcrow">&#182;</a>
-    ServerNode.loadViewsFile
-  </h3>
-</div>
-
-  </div>
-  <div class="body"><p>Loads <em>views.js</em> from file system and adds channels accordingly</p>
-
-<p>Asynchronously looks for a file called <em>channels.js</em> at the top
-level of the specified directory.</p>
-
-<p>The file <em>channels.js</em> must export an array containing channels object
-in the format specified by the <em>ServerChannel</em> constructor. Every channel
-configuration object can optionally have a <em>waitingRoom</em> object to
-automatically add a waiting room to the channel.</p>
-  </div>
-  <div class="details">
-    <div class="dox_tag_title">Params</div>
-    <div class="dox_tag_detail">
-      <span class="dox_tag_name">directory</span>
-      <span class="dox_type">string</span>
-      <span>The path in which <em>views.js</em> will be looked for
-
-TODO: views.js file is not loaded anymore because all context are dynamics.</span>
-    </div>
-    <div class="dox_tag_title">experimental</div>
-    <div class="dox_tag_detail">
-    </div>
-    <div class="dox_tag_title">See</div>
-    <div class="dox_tag_detail">
-      <span class="dox_type">PageManager
-</span>
-    </div>
-  </div>
-</div>
-        </td>
-        <td class="code highlight"><div class="highlight"><pre>
-<span class="nx">ServerNode</span><span class="p">.</span><span class="nx">prototype</span><span class="p">.</span><span class="nx">loadViewsFile</span> <span class="o">=</span> <span class="kd">function</span><span class="p">(</span><span class="nx">directory</span><span class="p">,</span> <span class="nx">gameInfo</span><span class="p">)</span> <span class="p">{</span>
-    <span class="kd">var</span> <span class="nx">viewsFile</span><span class="p">,</span> <span class="nx">that</span><span class="p">,</span> <span class="nx">gameName</span><span class="p">;</span>
-
-    <span class="k">if</span> <span class="p">(</span><span class="s1">&#39;string&#39;</span> <span class="o">!==</span> <span class="k">typeof</span> <span class="nx">directory</span><span class="p">)</span> <span class="p">{</span>
-        <span class="k">throw</span> <span class="k">new</span> <span class="nx">TypeError</span><span class="p">(</span><span class="s1">&#39;ServerNode.loadViewsFile: directory myst be &#39;</span> <span class="o">+</span>
-                            <span class="s1">&#39;string.&#39;</span><span class="p">);</span>
-    <span class="p">}</span>
-    <span class="nx">gameName</span> <span class="o">=</span> <span class="nx">gameInfo</span><span class="p">.</span><span class="nx">name</span><span class="p">;</span>
-
-
-</pre></div>
-        </td>
-      </tr>
-      <tr>
-        <td class="docs">
-<div class="pilwrap">
-  <a class="pilcrow" href="#section-75" id="section-75">&#182;</a>
-</div>
-<p>Prepare data structure for game.</p>
-        </td>
-        <td class="code highlight"><div class="highlight"><pre>
-    <span class="k">this</span><span class="p">.</span><span class="nx">pager</span><span class="p">.</span><span class="nx">addGame</span><span class="p">(</span><span class="nx">gameName</span><span class="p">);</span>
-
-
-</pre></div>
-        </td>
-      </tr>
-      <tr>
-        <td class="docs">
-<div class="pilwrap">
-  <a class="pilcrow" href="#section-76" id="section-76">&#182;</a>
-</div>
-<p>TODO: see if still needed (broken now).</p>
-
-
-<div class="highlight"><pre><code><span class="nx">that</span> <span class="o">=</span> <span class="k">this</span><span class="p">;</span>
-<span class="nx">viewsFile</span> <span class="o">=</span> <span class="nx">directory</span> <span class="o">+</span> <span class="s1">&#39;views/views.js&#39;</span><span class="p">;</span>
-<span class="nx">fs</span><span class="p">.</span><span class="nx">exists</span><span class="p">(</span><span class="nx">viewsFile</span><span class="p">,</span> <span class="kd">function</span><span class="p">(</span><span class="nx">exists</span><span class="p">)</span> <span class="p">{</span>
-     <span class="kd">var</span> <span class="nx">cb</span><span class="p">,</span> <span class="nx">sb</span><span class="p">;</span>
-     <span class="k">if</span> <span class="p">(</span><span class="o">!</span><span class="nx">exists</span><span class="p">)</span> <span class="k">return</span><span class="p">;</span>
-     <span class="nx">cb</span> <span class="o">=</span> <span class="nx">require</span><span class="p">(</span><span class="nx">viewsFile</span><span class="p">);</span>
-     <span class="k">if</span> <span class="p">(</span><span class="s1">&#39;function&#39;</span> <span class="o">!==</span> <span class="k">typeof</span> <span class="nx">cb</span><span class="p">)</span> <span class="p">{</span>
-         <span class="k">throw</span> <span class="k">new</span> <span class="nx">TypeError</span><span class="p">(</span><span class="s1">&#39;ServerNode.loadViewsFile: &#39;</span> <span class="o">+</span>
-             <span class="s1">&#39;views.js did not &#39;</span> <span class="o">+</span>
-             <span class="s1">&#39;return a valid function. Dir: &#39;</span> <span class="o">+</span> <span class="nx">directory</span><span class="p">);</span>
-     <span class="p">}</span>
-     <span class="c1">// Execute views function in a sandboxed enviroment.</span>
-     <span class="c1">// A game cannot modify other games settings.</span>
-     <span class="nx">sb</span> <span class="o">=</span> <span class="nx">that</span><span class="p">.</span><span class="nx">pager</span><span class="p">.</span><span class="nx">getSandBox</span><span class="p">(</span><span class="nx">gameName</span><span class="p">,</span> <span class="nx">directory</span><span class="p">);</span>
-     <span class="nx">cb</span><span class="p">(</span><span class="nx">sb</span><span class="p">,</span> <span class="nx">gameInfo</span><span class="p">.</span><span class="nx">settings</span><span class="p">);</span>
- <span class="p">});</span>
-</code></pre></div>
-
-
-        </td>
-        <td class="code highlight"><div class="highlight"><pre>
-<span class="p">};</span>
-
-
-</pre></div>
-        </td>
-      </tr>
-      <tr>
-        <td class="docs"><div class="dox">
-  <div class="summary">
-<div class="pilwrap" id="servernode.buildlanguagesobject">
-  <h3>
-    <a href="#servernode.buildlanguagesobject" name="servernode.buildlanguagesobject" class="pilcrow">&#182;</a>
-    ServerNode.buildLanguagesObject
-  </h3>
-</div>
-
-  </div>
-  <div class="body"><p>Builds an object containing language objects for a given game directory</p>
-  </div>
-  <div class="details">
-    <div class="dox_tag_title">Params</div>
-    <div class="dox_tag_detail">
-      <span class="dox_tag_name">directory</span>
-      <span class="dox_type">string</span>
-      <span>The directory of the game.</span>
-    </div>
-    <div class="dox_tag_title">Returns</div>
-    <div class="dox_tag_detail">
-      <span class="dox_tag_name"></span>
-      <span class="dox_type">object</span>
-      <span>languages Object of language objects.</span>
-    </div>
-  </div>
-</div>
-        </td>
-        <td class="code highlight"><div class="highlight"><pre>
-<span class="nx">ServerNode</span><span class="p">.</span><span class="nx">prototype</span><span class="p">.</span><span class="nx">buildLanguagesObject</span> <span class="o">=</span> <span class="kd">function</span><span class="p">(</span><span class="nx">directory</span><span class="p">)</span> <span class="p">{</span>
-    <span class="kd">var</span> <span class="nx">ctxPath</span><span class="p">,</span> <span class="nx">langPaths</span><span class="p">,</span> <span class="nx">languages</span><span class="p">,</span> <span class="nx">pathIndex</span><span class="p">,</span> <span class="nx">languageObject</span><span class="p">;</span>
-
-    <span class="nx">ctxPath</span> <span class="o">=</span> <span class="nx">directory</span> <span class="o">+</span> <span class="s1">&#39;/views/contexts/&#39;</span><span class="p">;</span>
-    <span class="k">if</span> <span class="p">(</span><span class="o">!</span><span class="nx">fs</span><span class="p">.</span><span class="nx">existsSync</span><span class="p">(</span><span class="nx">ctxPath</span><span class="p">))</span> <span class="k">return</span><span class="p">;</span>
-
-    <span class="nx">langPaths</span> <span class="o">=</span> <span class="nx">fs</span><span class="p">.</span><span class="nx">readdirSync</span><span class="p">(</span><span class="nx">ctxPath</span><span class="p">);</span>
-
-    <span class="nx">languages</span> <span class="o">=</span> <span class="p">{};</span>
-    <span class="k">for</span> <span class="p">(</span><span class="nx">pathIndex</span> <span class="k">in</span> <span class="nx">langPaths</span><span class="p">)</span> <span class="p">{</span>
-        <span class="k">if</span> <span class="p">(</span><span class="nx">langPaths</span><span class="p">.</span><span class="nx">hasOwnProperty</span><span class="p">(</span><span class="nx">pathIndex</span><span class="p">))</span> <span class="p">{</span>
-            <span class="nx">languageObject</span> <span class="o">=</span> <span class="p">{};</span>
-            <span class="k">if</span> <span class="p">(</span><span class="nx">fs</span><span class="p">.</span><span class="nx">existsSync</span><span class="p">(</span><span class="nx">ctxPath</span> <span class="o">+</span> <span class="nx">langPaths</span><span class="p">[</span><span class="nx">pathIndex</span><span class="p">]</span> <span class="o">+</span>
-                              <span class="s1">&#39;/languageInfo.json&#39;</span><span class="p">))</span> <span class="p">{</span>
-
-                <span class="nx">languageObject</span> <span class="o">=</span> <span class="nx">require</span><span class="p">(</span><span class="nx">ctxPath</span> <span class="o">+</span> <span class="nx">langPaths</span><span class="p">[</span><span class="nx">pathIndex</span><span class="p">]</span> <span class="o">+</span>
-                                         <span class="s1">&#39;/languageInfo.json&#39;</span><span class="p">);</span>
-            <span class="p">}</span>
-
-            <span class="nx">languageObject</span><span class="p">.</span><span class="nx">shortName</span> <span class="o">=</span> <span class="nx">langPaths</span><span class="p">[</span><span class="nx">pathIndex</span><span class="p">];</span>
-            <span class="nx">languages</span><span class="p">[</span><span class="nx">languageObject</span><span class="p">.</span><span class="nx">shortName</span><span class="p">]</span> <span class="o">=</span> <span class="nx">languageObject</span><span class="p">;</span>
-        <span class="p">}</span>
-    <span class="p">}</span>
-    <span class="k">return</span> <span class="nx">languages</span><span class="p">;</span>
-<span class="p">};</span>
-
-
-</pre></div>
-        </td>
-      </tr>
-      <tr>
-        <td class="docs"><div class="dox">
-  <div class="summary">
-<div class="pilwrap" id="servernode.parsegamesettings">
-  <h3>
-    <a href="#servernode.parsegamesettings" name="servernode.parsegamesettings" class="pilcrow">&#182;</a>
-    ServerNode.parseGameSettings
-  </h3>
-</div>
-
-  </div>
-  <div class="body"><p>Parses a game setting object and builds a treatments object</p>
-  </div>
-  <div class="details">
-    <div class="dox_tag_title">Params</div>
-    <div class="dox_tag_detail">
-      <span class="dox_tag_name">game</span>
-      <span class="dox_type">object</span>
-      <span>The path to a package.json file,
-  or its content as loaded from <code>require</code></span>
-    </div>
-    <div class="dox_tag_title">See</div>
-    <div class="dox_tag_detail">
-      <span class="dox_type">ServerNode.addGame
-</span>
-    </div>
-  </div>
-</div>
-        </td>
-        <td class="code highlight"><div class="highlight"><pre>
-<span class="nx">ServerNode</span><span class="p">.</span><span class="nx">prototype</span><span class="p">.</span><span class="nx">parseGameSettings</span> <span class="o">=</span> <span class="kd">function</span><span class="p">(</span><span class="nx">gameSettingsObj</span><span class="p">)</span> <span class="p">{</span>
-    <span class="kd">var</span> <span class="nx">standard</span><span class="p">,</span> <span class="nx">t</span><span class="p">,</span> <span class="nx">tmp</span><span class="p">,</span> <span class="nx">out</span><span class="p">;</span>
-    <span class="kd">var</span> <span class="nx">treatments</span><span class="p">;</span>
-    <span class="k">if</span> <span class="p">(</span><span class="s1">&#39;object&#39;</span> <span class="o">!==</span> <span class="k">typeof</span> <span class="nx">gameSettingsObj</span><span class="p">)</span> <span class="p">{</span>
-        <span class="k">throw</span> <span class="k">new</span> <span class="nx">TypeError</span><span class="p">(</span><span class="s1">&#39;ServerNode.parseGameSettings: gameSettingsObj &#39;</span> <span class="o">+</span>
-                            <span class="s1">&#39;must be object.&#39;</span><span class="p">);</span>
-    <span class="p">}</span>
-
-    <span class="nx">out</span> <span class="o">=</span> <span class="p">{};</span>
-
-    <span class="k">if</span> <span class="p">(</span><span class="s1">&#39;undefined&#39;</span> <span class="o">===</span> <span class="k">typeof</span> <span class="nx">gameSettingsObj</span><span class="p">.</span><span class="nx">treatments</span><span class="p">)</span> <span class="p">{</span>
-        <span class="nx">out</span><span class="p">.</span><span class="nx">standard</span> <span class="o">=</span> <span class="nx">J</span><span class="p">.</span><span class="nx">clone</span><span class="p">(</span><span class="nx">gameSettingsObj</span><span class="p">);</span>
-    <span class="p">}</span>
-    <span class="k">else</span> <span class="p">{</span>
-        <span class="nx">treatments</span> <span class="o">=</span> <span class="nx">gameSettingsObj</span><span class="p">.</span><span class="nx">treatments</span><span class="p">;</span>
-        <span class="nx">out</span><span class="p">.</span><span class="nx">standard</span> <span class="o">=</span> <span class="nx">J</span><span class="p">.</span><span class="nx">clone</span><span class="p">(</span><span class="nx">gameSettingsObj</span><span class="p">);</span>
-        <span class="k">delete</span> <span class="nx">out</span><span class="p">.</span><span class="nx">standard</span><span class="p">.</span><span class="nx">treatments</span><span class="p">;</span>
-        <span class="k">for</span> <span class="p">(</span><span class="nx">t</span> <span class="k">in</span> <span class="nx">treatments</span><span class="p">)</span> <span class="p">{</span>
-            <span class="k">if</span> <span class="p">(</span><span class="nx">treatments</span><span class="p">.</span><span class="nx">hasOwnProperty</span><span class="p">(</span><span class="nx">t</span><span class="p">))</span> <span class="p">{</span>
-                <span class="nx">tmp</span> <span class="o">=</span> <span class="nx">J</span><span class="p">.</span><span class="nx">clone</span><span class="p">(</span><span class="nx">out</span><span class="p">.</span><span class="nx">standard</span><span class="p">);</span>
-                <span class="nx">J</span><span class="p">.</span><span class="nx">mixin</span><span class="p">(</span><span class="nx">tmp</span><span class="p">,</span> <span class="nx">treatments</span><span class="p">[</span><span class="nx">t</span><span class="p">]);</span>
-                <span class="nx">out</span><span class="p">[</span><span class="nx">t</span><span class="p">]</span> <span class="o">=</span> <span class="nx">tmp</span><span class="p">;</span>
-                <span class="nx">out</span><span class="p">[</span><span class="nx">t</span><span class="p">].</span><span class="nx">name</span> <span class="o">=</span> <span class="nx">t</span><span class="p">;</span>
-            <span class="p">}</span>
-        <span class="p">}</span>
-    <span class="p">}</span>
-
-
-</pre></div>
-        </td>
-      </tr>
-      <tr>
-        <td class="docs">
-<div class="pilwrap">
-  <a class="pilcrow" href="#section-79" id="section-79">&#182;</a>
-</div>
-<p>Add standard name.</p>
-        </td>
-        <td class="code highlight"><div class="highlight"><pre>
-    <span class="nx">out</span><span class="p">.</span><span class="nx">standard</span><span class="p">.</span><span class="nx">name</span> <span class="o">=</span> <span class="s1">&#39;standard&#39;</span><span class="p">;</span>
-
-    <span class="k">return</span> <span class="nx">out</span><span class="p">;</span>
-<span class="p">};</span>
 
 
 </pre></div>
@@ -2430,549 +1789,6 @@
       <span>The return value of the callback function</span>
     </div>
   </div>
-</div>
-        </td>
-        <td class="code highlight"><div class="highlight"><pre>
-<span class="nx">ServerNode</span><span class="p">.</span><span class="nx">prototype</span><span class="p">.</span><span class="nx">configure</span> <span class="o">=</span> <span class="kd">function</span><span class="p">(</span><span class="nx">func</span><span class="p">)</span> <span class="p">{</span>
-    <span class="k">return</span> <span class="nx">func</span><span class="p">(</span><span class="k">this</span><span class="p">);</span>
-<span class="p">};</span>
-
-
-</pre></div>
-        </td>
-      </tr>
-      <tr>
-        <td class="docs"><div class="dox">
-  <div class="summary">
-<div class="pilwrap" id="servernode.loadconfdir">
-  <h3>
-    <a href="#servernode.loadconfdir" name="servernode.loadconfdir" class="pilcrow">&#182;</a>
-    ServerNode.loadConfDir
-  </h3>
-</div>
-
-  </div>
-  <div class="body"><p>Scan a directory for configuration files and runs them</p>
-
-<p>Looks for the following files:</p>
-
-<ul>
-<li><code>servernode.js</code> configuring the ServerNode object</li>
-<li><code>http.js</code> configuring the HTTP Express server</li>
-<li><code>sio.js</code> configuring the Socket.io server</li>
-<li><code>loggers.js</code> configuring the Wiston logging service</li>
-</ul>
-
-<p>For documentation refer to the comments  inside each configuration file.</p>
-
-<p>The method keeps track of which directories are already been scanned
-and they will not scanned again, unless the force flag is set to TRUE.</p>
-  </div>
-  <div class="details">
-    <div class="dox_tag_title">Params</div>
-    <div class="dox_tag_detail">
-      <span class="dox_tag_name">dir</span>
-      <span class="dox_type">string</span>
-      <span>The path to the configuration directory</span>
-    </div>
-    <div class="dox_tag_detail">
-      <span class="dox_tag_name">object</span>
-      <span class="dox_type">mask</span>
-      <span>Optional. An object defining which configuration
-  files are allowed to be loaded. Default: all files are loaded</span>
-    </div>
-    <div class="dox_tag_detail">
-      <span class="dox_tag_name">force</span>
-      <span class="dox_type">boolean</span>
-      <span>Optional. Force to rescan a directory even if this was
-   already loaded. Default: FALSE</span>
-    </div>
-    <div class="dox_tag_title">See</div>
-    <div class="dox_tag_detail">
-      <span class="dox_type">ServerNode.loadConfFile</span>
-    </div>
-    <div class="dox_tag_title">See</div>
-    <div class="dox_tag_detail">
-      <span class="dox_type">ServerNode.configure</span>
-    </div>
-    <div class="dox_tag_title">See</div>
-    <div class="dox_tag_detail">
-      <span class="dox_type">ServerNode.configureHTTP</span>
-    </div>
-    <div class="dox_tag_title">See</div>
-    <div class="dox_tag_detail">
-      <span class="dox_type">ServerNode.confiureSIO</span>
-    </div>
-    <div class="dox_tag_title">See</div>
-    <div class="dox_tag_detail">
-      <span class="dox_type">ServerNode.confiureLoggers
-</span>
-    </div>
-  </div>
-</div>
-        </td>
-        <td class="code highlight"><div class="highlight"><pre>
-<span class="nx">ServerNode</span><span class="p">.</span><span class="nx">prototype</span><span class="p">.</span><span class="nx">loadConfDir</span> <span class="o">=</span> <span class="kd">function</span><span class="p">(</span><span class="nx">dir</span><span class="p">,</span> <span class="nx">mask</span><span class="p">,</span> <span class="nx">force</span><span class="p">)</span> <span class="p">{</span>
-    <span class="kd">var</span> <span class="nx">localMask</span><span class="p">,</span> <span class="nx">file</span><span class="p">;</span>
-
-    <span class="k">if</span> <span class="p">(</span><span class="s1">&#39;string&#39;</span> <span class="o">!==</span> <span class="k">typeof</span> <span class="nx">dir</span><span class="p">)</span> <span class="p">{</span>
-        <span class="k">throw</span> <span class="k">new</span> <span class="nx">TypeError</span><span class="p">(</span><span class="s1">&#39;ServerNode.loadConfDir: dir must be string.&#39;</span><span class="p">);</span>
-    <span class="p">}</span>
-    <span class="k">if</span> <span class="p">(</span><span class="nx">mask</span> <span class="o">&amp;&amp;</span> <span class="s1">&#39;object&#39;</span> <span class="o">!==</span> <span class="k">typeof</span> <span class="nx">mask</span><span class="p">)</span> <span class="p">{</span>
-        <span class="k">throw</span> <span class="k">new</span> <span class="nx">TypeError</span><span class="p">(</span><span class="s1">&#39;ServerNode.loadConfDir: mask must be object or &#39;</span> <span class="o">+</span>
-                            <span class="s1">&#39;undefined.&#39;</span><span class="p">);</span>
-    <span class="p">}</span>
-
-    <span class="nx">force</span> <span class="o">=</span> <span class="nx">force</span> <span class="o">||</span> <span class="kc">false</span><span class="p">;</span>
-    <span class="nx">dir</span> <span class="o">=</span> <span class="nx">path</span><span class="p">.</span><span class="nx">resolve</span><span class="p">(</span><span class="nx">dir</span><span class="p">);</span>
-
-    <span class="k">if</span> <span class="p">(</span><span class="o">!</span><span class="nx">force</span> <span class="o">&amp;&amp;</span> <span class="k">this</span><span class="p">.</span><span class="nx">scannedGamesDirs</span><span class="p">[</span><span class="nx">dir</span><span class="p">])</span> <span class="p">{</span>
-        <span class="k">this</span><span class="p">.</span><span class="nx">logger</span><span class="p">.</span><span class="nx">warn</span><span class="p">(</span><span class="s1">&#39;Duplicated conf directory found. Use the &quot;force&quot; &#39;</span> <span class="o">+</span>
-                         <span class="s1">&#39;flag to scan it again: &#39;</span> <span class="o">+</span> <span class="nx">dir</span><span class="p">);</span>
-        <span class="k">return</span><span class="p">;</span>
-    <span class="p">}</span>
-
-    <span class="nx">localMask</span> <span class="o">=</span> <span class="p">{</span>
-        <span class="nx">loggers</span><span class="o">:</span> <span class="kc">true</span><span class="p">,</span>
-        <span class="nx">servernode</span><span class="o">:</span> <span class="kc">true</span><span class="p">,</span>
-        <span class="nx">http</span><span class="o">:</span> <span class="kc">true</span><span class="p">,</span>
-        <span class="nx">sio</span><span class="o">:</span> <span class="kc">true</span><span class="p">,</span>
-    <span class="p">};</span>
-
-    <span class="nx">mask</span> <span class="o">=</span> <span class="p">(</span><span class="nx">mask</span><span class="p">)</span> <span class="o">?</span> <span class="nx">J</span><span class="p">.</span><span class="nx">merge</span><span class="p">(</span><span class="nx">localMask</span><span class="p">,</span> <span class="nx">mask</span><span class="p">)</span> <span class="o">:</span> <span class="nx">localMask</span><span class="p">;</span>
-
-    <span class="k">if</span> <span class="p">(</span><span class="nx">mask</span><span class="p">.</span><span class="nx">loggers</span><span class="p">)</span> <span class="p">{</span>
-        <span class="nx">file</span> <span class="o">=</span> <span class="nx">dir</span> <span class="o">+</span> <span class="s1">&#39;/loggers.js&#39;</span><span class="p">;</span>
-        <span class="k">if</span> <span class="p">(</span><span class="nx">J</span><span class="p">.</span><span class="nx">existsSync</span><span class="p">(</span><span class="nx">file</span><span class="p">))</span> <span class="p">{</span>
-            <span class="k">this</span><span class="p">.</span><span class="nx">loadConfFile</span><span class="p">(</span><span class="nx">file</span><span class="p">,</span> <span class="k">this</span><span class="p">.</span><span class="nx">configureLoggers</span><span class="p">);</span>
-        <span class="p">}</span>
-    <span class="p">}</span>
-    <span class="k">if</span> <span class="p">(</span><span class="nx">mask</span><span class="p">.</span><span class="nx">servernode</span><span class="p">)</span> <span class="p">{</span>
-        <span class="nx">file</span> <span class="o">=</span> <span class="nx">dir</span> <span class="o">+</span> <span class="s1">&#39;/servernode.js&#39;</span><span class="p">;</span>
-        <span class="k">if</span> <span class="p">(</span><span class="nx">J</span><span class="p">.</span><span class="nx">existsSync</span><span class="p">(</span><span class="nx">file</span><span class="p">))</span> <span class="p">{</span>
-            <span class="k">this</span><span class="p">.</span><span class="nx">loadConfFile</span><span class="p">(</span><span class="nx">file</span><span class="p">,</span> <span class="k">this</span><span class="p">.</span><span class="nx">configure</span><span class="p">);</span>
-       <span class="p">}</span>
-    <span class="p">}</span>
-    <span class="k">if</span> <span class="p">(</span><span class="nx">mask</span><span class="p">.</span><span class="nx">http</span><span class="p">)</span> <span class="p">{</span>
-        <span class="nx">file</span> <span class="o">=</span> <span class="nx">dir</span> <span class="o">+</span> <span class="s1">&#39;/http.js&#39;</span><span class="p">;</span>
-        <span class="k">if</span> <span class="p">(</span><span class="nx">J</span><span class="p">.</span><span class="nx">existsSync</span><span class="p">(</span><span class="nx">file</span><span class="p">))</span> <span class="p">{</span>
-            <span class="k">this</span><span class="p">.</span><span class="nx">loadConfFile</span><span class="p">(</span><span class="nx">file</span><span class="p">,</span> <span class="k">this</span><span class="p">.</span><span class="nx">configureHTTP</span><span class="p">);</span>
-        <span class="p">}</span>
-    <span class="p">}</span>
-    <span class="k">if</span> <span class="p">(</span><span class="nx">mask</span><span class="p">.</span><span class="nx">sio</span><span class="p">)</span> <span class="p">{</span>
-        <span class="nx">file</span> <span class="o">=</span> <span class="nx">dir</span> <span class="o">+</span> <span class="s1">&#39;/sio.js&#39;</span><span class="p">;</span>
-        <span class="k">if</span> <span class="p">(</span><span class="nx">J</span><span class="p">.</span><span class="nx">existsSync</span><span class="p">(</span><span class="nx">file</span><span class="p">))</span> <span class="p">{</span>
-            <span class="k">this</span><span class="p">.</span><span class="nx">loadConfFile</span><span class="p">(</span><span class="nx">file</span><span class="p">,</span> <span class="k">this</span><span class="p">.</span><span class="nx">configureSIO</span><span class="p">);</span>
-        <span class="p">}</span>
-    <span class="p">}</span>
-
-    <span class="k">this</span><span class="p">.</span><span class="nx">scannedGamesDirs</span><span class="p">[</span><span class="nx">dir</span><span class="p">]</span> <span class="o">=</span> <span class="nx">mask</span><span class="p">;</span>
-<span class="p">};</span>
-
-
-</pre></div>
-        </td>
-      </tr>
-      <tr>
-        <td class="docs"><div class="dox">
-  <div class="summary">
-<div class="pilwrap" id="servernode.loadconffile">
-  <h3>
-    <a href="#servernode.loadconffile" name="servernode.loadconffile" class="pilcrow">&#182;</a>
-    ServerNode.loadConfFile
-  </h3>
-</div>
-
-  </div>
-  <div class="body"><p>Opens a nodeGame configuration file and executes a callback on its export</p>
-
-=======
->>>>>>> d12d0af9
-<p>Generic helper function. Requires a callback function as second parameter,
-that passes the correct objects to the configurator function.</p>
-
-<p>Always refer to documentation for the content of the configuration files.</p>
-  </div>
-  <div class="details">
-    <div class="dox_tag_title">Params</div>
-    <div class="dox_tag_detail">
-      <span class="dox_tag_name">file</span>
-      <span class="dox_type">string</span>
-      <span>The path to the configuration file</span>
-    </div>
-    <div class="dox_tag_detail">
-      <span class="dox_tag_name">cb</span>
-      <span class="dox_type">function</span>
-      <span>The callback function (e.g. ServerNode.configureHTTP)</span>
-    </div>
-    <div class="dox_tag_title">See</div>
-    <div class="dox_tag_detail">
-      <span class="dox_type">ServerNode.loadConfDir</span>
-    </div>
-    <div class="dox_tag_title">See</div>
-    <div class="dox_tag_detail">
-      <span class="dox_type">ServerNode.configure</span>
-    </div>
-    <div class="dox_tag_title">See</div>
-    <div class="dox_tag_detail">
-      <span class="dox_type">ServerNode.configureHTTP</span>
-    </div>
-    <div class="dox_tag_title">See</div>
-    <div class="dox_tag_detail">
-      <span class="dox_type">ServerNode.confiureSIO</span>
-    </div>
-    <div class="dox_tag_title">See</div>
-    <div class="dox_tag_detail">
-      <span class="dox_type">ServerNode.confiureLoggers
-</span>
-    </div>
-  </div>
-</div>
-        </td>
-        <td class="code highlight"><div class="highlight"><pre>
-<span class="nx">ServerNode</span><span class="p">.</span><span class="nx">prototype</span><span class="p">.</span><span class="nx">loadConfFile</span> <span class="o">=</span> <span class="kd">function</span><span class="p">(</span><span class="nx">file</span><span class="p">,</span> <span class="nx">cb</span><span class="p">)</span> <span class="p">{</span>
-    <span class="kd">var</span> <span class="nx">conf</span><span class="p">,</span> <span class="nx">result</span><span class="p">;</span>
-
-    <span class="k">if</span> <span class="p">(</span><span class="s1">&#39;string&#39;</span> <span class="o">!==</span> <span class="k">typeof</span> <span class="nx">file</span><span class="p">)</span> <span class="p">{</span>
-        <span class="k">throw</span> <span class="k">new</span> <span class="nx">TypeError</span><span class="p">(</span><span class="s1">&#39;ServerNode.loadConfFile: file must be string.&#39;</span><span class="p">);</span>
-    <span class="p">}</span>
-    <span class="k">if</span> <span class="p">(</span><span class="s1">&#39;function&#39;</span> <span class="o">!==</span> <span class="k">typeof</span> <span class="nx">cb</span><span class="p">)</span> <span class="p">{</span>
-        <span class="k">throw</span> <span class="k">new</span> <span class="nx">TypeError</span><span class="p">(</span><span class="s1">&#39;ServerNode.loadConfFile: cb must be function.&#39;</span><span class="p">);</span>
-    <span class="p">}</span>
-
-    <span class="nx">file</span> <span class="o">=</span> <span class="nx">path</span><span class="p">.</span><span class="nx">resolve</span><span class="p">(</span><span class="nx">file</span><span class="p">);</span>
-
-    <span class="k">if</span> <span class="p">(</span><span class="o">!</span><span class="nx">J</span><span class="p">.</span><span class="nx">existsSync</span><span class="p">(</span><span class="nx">file</span><span class="p">))</span> <span class="p">{</span>
-        <span class="k">throw</span> <span class="k">new</span> <span class="nb">Error</span><span class="p">(</span><span class="s1">&#39;ServerNode.loadConfFile: conf file not existing &#39;</span> <span class="o">+</span>
-                        <span class="s1">&#39;or not readable: &#39;</span> <span class="o">+</span> <span class="nx">file</span><span class="p">);</span>
-    <span class="p">}</span>
-
-
-</pre></div>
-        </td>
-      </tr>
-      <tr>
-        <td class="docs">
-<div class="pilwrap">
-<<<<<<< HEAD
-  <a class="pilcrow" href="#section-86" id="section-86">&#182;</a>
-=======
-  <a class="pilcrow" href="#section-56" id="section-56">&#182;</a>
->>>>>>> d12d0af9
-</div>
-<p>Requiring configuration function (can throw errors).</p>
-        </td>
-        <td class="code highlight"><div class="highlight"><pre>
-    <span class="nx">conf</span> <span class="o">=</span> <span class="nx">require</span><span class="p">(</span><span class="nx">file</span><span class="p">);</span>
-
-    <span class="k">if</span> <span class="p">(</span><span class="s1">&#39;function&#39;</span> <span class="o">!==</span> <span class="k">typeof</span> <span class="nx">conf</span><span class="p">)</span> <span class="p">{</span>
-        <span class="k">throw</span> <span class="k">new</span> <span class="nb">Error</span><span class="p">(</span><span class="s1">&#39;ServerNode.loadConfFile: conf file did not export a &#39;</span> <span class="o">+</span>
-                        <span class="s1">&#39;function: &#39;</span> <span class="o">+</span> <span class="nx">file</span><span class="p">);</span>
-    <span class="p">}</span>
-
-
-</pre></div>
-        </td>
-      </tr>
-      <tr>
-        <td class="docs">
-<div class="pilwrap">
-<<<<<<< HEAD
-  <a class="pilcrow" href="#section-87" id="section-87">&#182;</a>
-=======
-  <a class="pilcrow" href="#section-57" id="section-57">&#182;</a>
->>>>>>> d12d0af9
-</div>
-<p>The configuration function is called internally by <em>cb</em> that takes
-care of passing the right parameters to it.</p>
-        </td>
-        <td class="code highlight"><div class="highlight"><pre>
-    <span class="nx">result</span> <span class="o">=</span> <span class="nx">cb</span><span class="p">.</span><span class="nx">call</span><span class="p">(</span><span class="k">this</span><span class="p">,</span> <span class="nx">conf</span><span class="p">);</span>
-
-    <span class="k">this</span><span class="p">.</span><span class="nx">logger</span><span class="p">.</span><span class="nx">info</span><span class="p">(</span><span class="s1">&#39;ServerNode.loadConfFile: loaded &#39;</span> <span class="o">+</span> <span class="nx">file</span><span class="p">);</span>
-<span class="p">};</span>
-
-
-
-</pre></div>
-        </td>
-      </tr>
-      <tr>
-        <td class="docs"><div class="dox">
-  <div class="summary">
-<div class="pilwrap" id="servernode.configurehttp">
-  <h3>
-    <a href="#servernode.configurehttp" name="servernode.configurehttp" class="pilcrow">&#182;</a>
-    ServerNode.configureHTTP
-  </h3>
-</div>
-
-  </div>
-  <div class="body"><p>Configure express server hook</p>
-
-<p>Accepts a callback function that receives the express app
-object as first parameter. The callback function should
-return TRUE if configuration is successful.</p>
-  </div>
-  <div class="details">
-    <div class="dox_tag_title">Params</div>
-    <div class="dox_tag_detail">
-      <span class="dox_tag_name">func</span>
-      <span class="dox_type">function</span>
-<<<<<<< HEAD
-      <span>The</span>
-    </div>
-    <div class="dox_tag_title">See</div>
-    <div class="dox_tag_detail">
-      <span class="dox_type">ServerNode.loadConfDir</span>
-    </div>
-    <div class="dox_tag_title">See</div>
-    <div class="dox_tag_detail">
-      <span class="dox_type">ServerNode.getChannelSandbox
-</span>
-    </div>
-  </div>
-</div>
-        </td>
-        <td class="code highlight"><div class="highlight"><pre>
-<span class="nx">ServerNode</span><span class="p">.</span><span class="nx">prototype</span><span class="p">.</span><span class="nx">getChannelSandbox</span> <span class="o">=</span>
-    <span class="kd">function</span><span class="p">(</span><span class="nx">gameName</span><span class="p">,</span> <span class="nx">method</span><span class="p">,</span> <span class="nx">methodName</span><span class="p">)</span> <span class="p">{</span>
-
-    <span class="kd">var</span> <span class="nx">that</span> <span class="o">=</span> <span class="k">this</span><span class="p">;</span>
-    <span class="nx">methodName</span> <span class="o">=</span> <span class="nx">methodName</span> <span class="o">||</span> <span class="nx">method</span><span class="p">;</span>
-
-    <span class="k">return</span> <span class="kd">function</span><span class="p">()</span> <span class="p">{</span>
-        <span class="kd">var</span> <span class="nx">len</span><span class="p">;</span>
-        <span class="kd">var</span> <span class="nx">callback</span><span class="p">,</span> <span class="nx">channel</span><span class="p">,</span> <span class="nx">server</span><span class="p">;</span>
-        <span class="kd">var</span> <span class="nx">gameChannelNames</span><span class="p">;</span>
-        <span class="kd">var</span> <span class="nx">errorBegin</span><span class="p">;</span>
-
-        <span class="nx">errorBegin</span> <span class="o">=</span> <span class="s1">&#39;ServerNode.loadAuthDir: &#39;</span> <span class="o">+</span> <span class="nx">methodName</span> <span class="o">+</span> <span class="s1">&#39; callback: &#39;</span><span class="p">;</span>
-
-        <span class="nx">len</span> <span class="o">=</span> <span class="nx">arguments</span><span class="p">.</span><span class="nx">length</span><span class="p">;</span>
-
-        <span class="k">if</span> <span class="p">(</span><span class="nx">len</span> <span class="o">&gt;</span> <span class="mi">3</span><span class="p">)</span> <span class="p">{</span>
-            <span class="k">throw</span> <span class="k">new</span> <span class="nb">Error</span><span class="p">(</span><span class="nx">errorBegin</span> <span class="o">+</span>
-                            <span class="s1">&#39;accepts maximum 3 input parameters, &#39;</span> <span class="o">+</span>
-                            <span class="nx">len</span> <span class="o">+</span> <span class="s1">&#39; given. Game: &#39;</span> <span class="o">+</span> <span class="nx">gameName</span> <span class="o">+</span> <span class="s1">&#39;.&#39;</span><span class="p">);</span>
-        <span class="p">}</span>
-
-        <span class="nx">callback</span> <span class="o">=</span> <span class="nx">arguments</span><span class="p">[</span><span class="nx">len</span><span class="o">-</span><span class="mi">1</span><span class="p">];</span>
-
-        <span class="k">if</span> <span class="p">(</span><span class="s1">&#39;function&#39;</span> <span class="o">!==</span> <span class="k">typeof</span> <span class="nx">callback</span><span class="p">)</span> <span class="p">{</span>
-            <span class="k">throw</span> <span class="k">new</span> <span class="nx">TypeError</span><span class="p">(</span><span class="nx">errorBegin</span> <span class="o">+</span> <span class="s1">&#39;last parameter &#39;</span> <span class="o">+</span>
-                                <span class="s1">&#39;must be function. Game: &#39;</span> <span class="o">+</span> <span class="nx">gameName</span> <span class="o">+</span> <span class="s1">&#39;.&#39;</span><span class="p">);</span>
-        <span class="p">}</span>
-
-
-</pre></div>
-        </td>
-      </tr>
-      <tr>
-        <td class="docs">
-<div class="pilwrap">
-  <a class="pilcrow" href="#section-90" id="section-90">&#182;</a>
-=======
-      <span>The function that will configure the express server</span>
-    </div>
-    <div class="dox_tag_title">Returns</div>
-    <div class="dox_tag_detail">
-      <span class="dox_tag_name"></span>
-      <span class="dox_type">boolean</span>
-      <span>The return value of the callback function</span>
-    </div>
-  </div>
->>>>>>> d12d0af9
-</div>
-        </td>
-        <td class="code highlight"><div class="highlight"><pre>
-<span class="nx">ServerNode</span><span class="p">.</span><span class="nx">prototype</span><span class="p">.</span><span class="nx">configureHTTP</span> <span class="o">=</span> <span class="kd">function</span><span class="p">(</span><span class="nx">func</span><span class="p">)</span> <span class="p">{</span>
-    <span class="k">return</span> <span class="nx">func</span><span class="p">(</span><span class="nx">http</span><span class="p">,</span> <span class="k">this</span><span class="p">);</span>
-<span class="p">};</span>
-
-
-</pre></div>
-        </td>
-      </tr>
-      <tr>
-<<<<<<< HEAD
-        <td class="docs">
-<div class="pilwrap">
-  <a class="pilcrow" href="#section-91" id="section-91">&#182;</a>
-=======
-        <td class="docs"><div class="dox">
-  <div class="summary">
-<div class="pilwrap" id="servernode.configuresio">
-  <h3>
-    <a href="#servernode.configuresio" name="servernode.configuresio" class="pilcrow">&#182;</a>
-    ServerNode.configureSIO
-  </h3>
->>>>>>> d12d0af9
-</div>
-
-  </div>
-  <div class="body"><p>Configure socket.io hook</p>
-
-<<<<<<< HEAD
-</pre></div>
-        </td>
-      </tr>
-      <tr>
-        <td class="docs">
-<div class="pilwrap">
-  <a class="pilcrow" href="#section-92" id="section-92">&#182;</a>
-=======
-<p>Accepts a callback function that receives the socket.io app
-object as first parameter. The callback function should
-return TRUE if configuration is successful.</p>
-  </div>
-  <div class="details">
-    <div class="dox_tag_title">Params</div>
-    <div class="dox_tag_detail">
-      <span class="dox_tag_name">func</span>
-      <span class="dox_type">function</span>
-      <span>The function that will configure the socket.io app</span>
-    </div>
-    <div class="dox_tag_title">Returns</div>
-    <div class="dox_tag_detail">
-      <span class="dox_tag_name"></span>
-      <span class="dox_type">boolean</span>
-      <span>The return value of the callback function</span>
-    </div>
-  </div>
->>>>>>> d12d0af9
-</div>
-        </td>
-        <td class="code highlight"><div class="highlight"><pre>
-<span class="nx">ServerNode</span><span class="p">.</span><span class="nx">prototype</span><span class="p">.</span><span class="nx">configureSIO</span> <span class="o">=</span> <span class="kd">function</span><span class="p">(</span><span class="nx">func</span><span class="p">)</span> <span class="p">{</span>
-    <span class="k">return</span> <span class="nx">func</span><span class="p">(</span><span class="k">this</span><span class="p">.</span><span class="nx">sio</span><span class="p">,</span> <span class="k">this</span><span class="p">);</span>
-<span class="p">};</span>
-
-
-</pre></div>
-        </td>
-      </tr>
-      <tr>
-<<<<<<< HEAD
-        <td class="docs">
-<div class="pilwrap">
-  <a class="pilcrow" href="#section-93" id="section-93">&#182;</a>
-=======
-        <td class="docs"><div class="dox">
-  <div class="summary">
-<div class="pilwrap" id="servernode.configureloggers">
-  <h3>
-    <a href="#servernode.configureloggers" name="servernode.configureloggers" class="pilcrow">&#182;</a>
-    ServerNode.configureLoggers
-  </h3>
->>>>>>> d12d0af9
-</div>
-
-  </div>
-  <div class="body"><p>Configure winston loggers hook</p>
-
-<<<<<<< HEAD
-</pre></div>
-        </td>
-      </tr>
-      <tr>
-        <td class="docs">
-<div class="pilwrap">
-  <a class="pilcrow" href="#section-94" id="section-94">&#182;</a>
-=======
-<p>Accepts a callback function that receives <code>winston.loggers</code> and
-<code>this.logDir</code> as parameters. The callback function should return TRUE if
-configuration is successful.</p>
-  </div>
-  <div class="details">
-    <div class="dox_tag_title">Params</div>
-    <div class="dox_tag_detail">
-      <span class="dox_tag_name">func</span>
-      <span class="dox_type">function</span>
-      <span>The function that will configure the loggers</span>
-    </div>
-    <div class="dox_tag_title">Returns</div>
-    <div class="dox_tag_detail">
-      <span class="dox_tag_name"></span>
-      <span class="dox_type">boolean</span>
-      <span>The return value of the callback function</span>
-    </div>
-  </div>
->>>>>>> d12d0af9
-</div>
-        </td>
-        <td class="code highlight"><div class="highlight"><pre>
-<span class="nx">ServerNode</span><span class="p">.</span><span class="nx">prototype</span><span class="p">.</span><span class="nx">configureLoggers</span> <span class="o">=</span> <span class="kd">function</span><span class="p">(</span><span class="nx">func</span><span class="p">)</span> <span class="p">{</span>
-    <span class="k">return</span> <span class="nx">func</span><span class="p">(</span><span class="nx">winston</span><span class="p">.</span><span class="nx">loggers</span><span class="p">,</span> <span class="k">this</span><span class="p">.</span><span class="nx">logDir</span> <span class="o">+</span> <span class="s1">&#39;/&#39;</span><span class="p">);</span>
-<span class="p">};</span>
-
-
-</pre></div>
-        </td>
-      </tr>
-      <tr>
-<<<<<<< HEAD
-        <td class="docs">
-<div class="pilwrap">
-  <a class="pilcrow" href="#section-95" id="section-95">&#182;</a>
-=======
-        <td class="docs"><div class="dox">
-  <div class="summary">
-<div class="pilwrap" id="servernode.configure">
-  <h3>
-    <a href="#servernode.configure" name="servernode.configure" class="pilcrow">&#182;</a>
-    ServerNode.configure
-  </h3>
->>>>>>> d12d0af9
-</div>
-
-  </div>
-  <div class="body"><p>Configure ServerNode hook</p>
-
-<<<<<<< HEAD
-</pre></div>
-        </td>
-      </tr>
-      <tr>
-        <td class="docs">
-<div class="pilwrap">
-  <a class="pilcrow" href="#section-96" id="section-96">&#182;</a>
-</div>
-<p>1 Auth for a specific channel.</p>
-        </td>
-        <td class="code highlight"><div class="highlight"><pre>
-            <span class="k">if</span> <span class="p">(</span><span class="nx">len</span> <span class="o">===</span> <span class="mi">2</span><span class="p">)</span> <span class="p">{</span>
-                <span class="nx">channel</span><span class="p">.</span><span class="nx">admin</span><span class="p">[</span><span class="nx">method</span><span class="p">](</span><span class="nx">callback</span><span class="p">);</span>
-                <span class="nx">channel</span><span class="p">.</span><span class="nx">player</span><span class="p">[</span><span class="nx">method</span><span class="p">](</span><span class="nx">callback</span><span class="p">);</span>
-            <span class="p">}</span>
-
-</pre></div>
-        </td>
-      </tr>
-      <tr>
-        <td class="docs">
-<div class="pilwrap">
-  <a class="pilcrow" href="#section-97" id="section-97">&#182;</a>
-=======
-<p>Accepts a callback function to receives the current ServerNode
-instance as first parameter. The callback function should
-return TRUE if configuration is successful.</p>
-  </div>
-  <div class="details">
-    <div class="dox_tag_title">Params</div>
-    <div class="dox_tag_detail">
-      <span class="dox_tag_name">func</span>
-      <span class="dox_type">function</span>
-      <span>The function that will configure the ServerNode</span>
-    </div>
-    <div class="dox_tag_title">Returns</div>
-    <div class="dox_tag_detail">
-      <span class="dox_tag_name"></span>
-      <span class="dox_type">boolean</span>
-      <span>The return value of the callback function</span>
-    </div>
-  </div>
->>>>>>> d12d0af9
 </div>
         </td>
         <td class="code highlight"><div class="highlight"><pre>
@@ -3134,169 +1950,11 @@
     <span class="p">}</span>
     <span class="k">this</span><span class="p">.</span><span class="nx">asyncQueue</span><span class="p">.</span><span class="nx">onReady</span><span class="p">(</span><span class="nx">cb</span><span class="p">);</span>
 <span class="p">};</span>
-<<<<<<< HEAD
-
-
-</pre></div>
-        </td>
-      </tr>
-      <tr>
-        <td class="docs">
-<div class="pilwrap" id="helper%20methods">
-  <h2>
-    <a href="#helper%20methods" name="helper%20methods" class="pilcrow">&#182;</a>
-    Helper methods
-  </h2>
-</div>
-
-        </td>
-        <td class="code highlight"><div class="highlight"><pre>
-
-
-</pre></div>
-        </td>
-      </tr>
-      <tr>
-        <td class="docs"><div class="dox">
-  <div class="summary">
-<div class="pilwrap" id="version2gamestage">
-  <h3>
-    <a href="#version2gamestage" name="version2gamestage" class="pilcrow">&#182;</a>
-    version2GameStage
-  </h3>
-</div>
-
-  </div>
-  <div class="body"><p>Helper function to parse a version string into a GameStage</p>
-
-<p>Cannot use GameStage constructor because it does not accept stage = 0</p>
-  </div>
-  <div class="details">
-    <div class="dox_tag_title">Params</div>
-    <div class="dox_tag_detail">
-      <span class="dox_tag_name">str</span>
-      <span class="dox_type">string</span>
-      <span>The version number to parse</span>
-    </div>
-    <div class="dox_tag_title">See</div>
-    <div class="dox_tag_detail">
-      <span class="dox_type">GameStage constructor
-</span>
-    </div>
-  </div>
-</div>
-        </td>
-        <td class="code highlight"><div class="highlight"><pre>
-<span class="kd">function</span> <span class="nx">version2GameStage</span><span class="p">(</span><span class="nx">str</span><span class="p">)</span> <span class="p">{</span>
-    <span class="kd">var</span> <span class="nx">tokens</span><span class="p">,</span> <span class="nx">stage</span><span class="p">,</span> <span class="nx">step</span><span class="p">,</span> <span class="nx">round</span><span class="p">;</span>
-    <span class="kd">var</span> <span class="nx">out</span><span class="p">;</span>
-    <span class="nx">tokens</span> <span class="o">=</span> <span class="nx">str</span><span class="p">.</span><span class="nx">trim</span><span class="p">().</span><span class="nx">split</span><span class="p">(</span><span class="s1">&#39;.&#39;</span><span class="p">);</span>
-    <span class="nx">stage</span> <span class="o">=</span> <span class="nb">parseInt</span><span class="p">(</span><span class="nx">tokens</span><span class="p">[</span><span class="mi">0</span><span class="p">],</span> <span class="mi">10</span><span class="p">);</span>
-    <span class="k">if</span> <span class="p">(</span><span class="nb">isNaN</span><span class="p">(</span><span class="nx">stage</span><span class="p">))</span> <span class="k">return</span> <span class="kc">false</span><span class="p">;</span>
-    <span class="nx">step</span>  <span class="o">=</span> <span class="nb">parseInt</span><span class="p">(</span><span class="nx">tokens</span><span class="p">[</span><span class="mi">1</span><span class="p">],</span> <span class="mi">10</span><span class="p">);</span>
-    <span class="k">if</span> <span class="p">(</span><span class="nb">isNaN</span><span class="p">(</span><span class="nx">step</span><span class="p">))</span> <span class="k">return</span> <span class="kc">false</span><span class="p">;</span>
-    <span class="nx">round</span> <span class="o">=</span> <span class="nb">parseInt</span><span class="p">(</span><span class="nx">tokens</span><span class="p">[</span><span class="mi">2</span><span class="p">],</span> <span class="mi">10</span><span class="p">);</span>
-    <span class="k">if</span> <span class="p">(</span><span class="nb">isNaN</span><span class="p">(</span><span class="nx">round</span><span class="p">))</span> <span class="k">return</span> <span class="kc">false</span><span class="p">;</span>
-    <span class="k">return</span> <span class="p">{</span>
-        <span class="nx">stage</span><span class="o">:</span> <span class="nx">stage</span><span class="p">,</span> <span class="nx">step</span><span class="o">:</span> <span class="nx">step</span><span class="p">,</span> <span class="nx">round</span><span class="o">:</span> <span class="nx">round</span>
-    <span class="p">};</span>
-<span class="p">}</span>
-
-
-</pre></div>
-        </td>
-      </tr>
-      <tr>
-        <td class="docs"><div class="dox">
-  <div class="summary">
-<div class="pilwrap" id="gamerequirementsfail">
-  <h3>
-    <a href="#gamerequirementsfail" name="gamerequirementsfail" class="pilcrow">&#182;</a>
-    gameRequirementsFail
-  </h3>
-</div>
-
-  </div>
-  <div class="body"><p>Helper function that checks if game requirements are fullfilled</p>
-  </div>
-  <div class="details">
-    <div class="dox_tag_title">Params</div>
-    <div class="dox_tag_detail">
-      <span class="dox_tag_name">req</span>
-      <span class="dox_type">mixed</span>
-      <span>The game requirements from <code>package.json</code></span>
-    </div>
-    <div class="dox_tag_title">Returns</div>
-    <div class="dox_tag_detail">
-      <span class="dox_tag_name"></span>
-      <span class="dox_type">boolean</span>
-      <span>TRUE, if check fails</span>
-    </div>
-    <div class="dox_tag_title">See</div>
-    <div class="dox_tag_detail">
-      <span class="dox_type">GameStage constructor
-</span>
-    </div>
-  </div>
-</div>
-        </td>
-        <td class="code highlight"><div class="highlight"><pre>
-<span class="kd">function</span> <span class="nx">gameRequirementsFail</span><span class="p">(</span><span class="nx">req</span><span class="p">)</span> <span class="p">{</span>
-    <span class="kd">var</span> <span class="nx">reqFail</span><span class="p">;</span>
-
-
-</pre></div>
-        </td>
-      </tr>
-      <tr>
-        <td class="docs">
-<div class="pilwrap">
-  <a class="pilcrow" href="#section-104" id="section-104">&#182;</a>
-</div>
-<ul>
-<li>skips the check.</li>
-</ul>
-        </td>
-        <td class="code highlight"><div class="highlight"><pre>
-    <span class="k">if</span> <span class="p">(</span><span class="o">!</span><span class="nx">req</span> <span class="o">||</span> <span class="nx">req</span><span class="p">.</span><span class="nx">trim</span><span class="p">()</span> <span class="o">===</span> <span class="s1">&#39;*&#39;</span><span class="p">)</span> <span class="k">return</span> <span class="kc">false</span><span class="p">;</span>
-
-
-</pre></div>
-        </td>
-      </tr>
-      <tr>
-        <td class="docs">
-<div class="pilwrap">
-  <a class="pilcrow" href="#section-105" id="section-105">&#182;</a>
-</div>
-<p>Trick: we compare version numbers using the GameStage class.</p>
-        </td>
-        <td class="code highlight"><div class="highlight"><pre>
-    <span class="k">if</span> <span class="p">(</span><span class="nx">req</span><span class="p">.</span><span class="nx">indexOf</span><span class="p">(</span><span class="s2">&quot;&gt;=&quot;</span><span class="p">)</span> <span class="o">!==</span> <span class="o">-</span><span class="mi">1</span><span class="p">)</span> <span class="p">{</span>
-        <span class="nx">req</span> <span class="o">=</span> <span class="nx">req</span><span class="p">.</span><span class="nx">split</span><span class="p">(</span><span class="s2">&quot;&gt;=&quot;</span><span class="p">)[</span><span class="mi">1</span><span class="p">];</span>
-        <span class="nx">req</span> <span class="o">=</span> <span class="nx">version2GameStage</span><span class="p">(</span><span class="nx">req</span><span class="p">);</span>
-        <span class="nx">reqFail</span> <span class="o">=</span> <span class="o">!</span><span class="nx">req</span> <span class="o">||</span> <span class="nx">GameStage</span><span class="p">.</span><span class="nx">compare</span><span class="p">(</span><span class="nx">req</span><span class="p">,</span> <span class="nx">serverVersionObj</span><span class="p">)</span> <span class="o">&gt;</span> <span class="mi">0</span><span class="p">;</span>
-    <span class="p">}</span>
-    <span class="k">else</span> <span class="k">if</span> <span class="p">(</span><span class="nx">req</span><span class="p">.</span><span class="nx">indexOf</span><span class="p">(</span><span class="s2">&quot;&gt;&quot;</span><span class="p">)</span> <span class="o">!==</span> <span class="o">-</span><span class="mi">1</span><span class="p">)</span> <span class="p">{</span>
-        <span class="nx">req</span> <span class="o">=</span> <span class="nx">req</span><span class="p">.</span><span class="nx">split</span><span class="p">(</span><span class="s2">&quot;&gt;&quot;</span><span class="p">)[</span><span class="mi">1</span><span class="p">];</span>
-        <span class="nx">req</span> <span class="o">=</span> <span class="nx">version2GameStage</span><span class="p">(</span><span class="nx">req</span><span class="p">);</span>
-        <span class="nx">reqFail</span> <span class="o">=</span> <span class="o">!</span><span class="nx">req</span> <span class="o">||</span> <span class="nx">GameStage</span><span class="p">.</span><span class="nx">compare</span><span class="p">(</span><span class="nx">req</span><span class="p">,</span> <span class="nx">serverVersionObj</span><span class="p">)</span> <span class="o">&gt;</span> <span class="o">-</span><span class="mi">1</span><span class="p">;</span>
-    <span class="p">}</span>
-    <span class="k">else</span> <span class="p">{</span>
-        <span class="nx">req</span> <span class="o">=</span> <span class="nx">version2GameStage</span><span class="p">(</span><span class="nx">req</span><span class="p">);</span>
-        <span class="nx">reqFail</span> <span class="o">=</span> <span class="o">!</span><span class="nx">req</span> <span class="o">||</span> <span class="nx">GameStage</span><span class="p">.</span><span class="nx">compare</span><span class="p">(</span><span class="nx">req</span><span class="p">,</span> <span class="nx">serverVersionObj</span><span class="p">)</span> <span class="o">!==</span> <span class="mi">0</span><span class="p">;</span>
-    <span class="p">}</span>
-
-    <span class="k">return</span> <span class="nx">reqFail</span><span class="p">;</span>
-<span class="p">}</span>
-=======
->>>>>>> d12d0af9
 </pre></div>
         </td>
       </tr>
   </tbody>
 </table>
-
   </div>
 </body>
 </html>