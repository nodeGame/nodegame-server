module.exports = ServerNode;

var util = require('util'),
    fs = require('fs'),
    path = require('path'),
    express = require('express'),
    socket_io = require('socket.io');

var EventEmitter = require('events').EventEmitter;
var nodemailer = require('nodemailer');

var ServerChannel = require('./ServerChannel');

var JSUS = require('nodegame-client').JSUS;

var app = express.createServer();

// add folder with publicly available files.
app.configure(function(){
    app.use(express.static(__dirname + '/public'));
});

function ServerNode (options) {

    if (!options) {
        throw new Error('No configuration found to create a server. Aborting');
    }
    this.options = options;
    this.options.mail = ('undefined' !== typeof options.mail) ? options.mail : false;
    this.options.dumpmsg = ('undefined' !== typeof options.dumpmsg) ? options.dumpmsg : false;
    this.options.dumpsys = ('undefined' !== typeof options.dumpsys) ? options.dumpsys : true;
    this.options.verbosity = ('undefined' !== typeof options.verbosity) ? options.verbosity : 1;
    
    this.port = options.port || '80'; // port of the express server and sio
    
    this.maxChannels = options.maxChannels;
    this.channels = [];
    
    this.listen();
}

ServerNode.prototype.createHTTPServer = function (options) {
    
    return app.listen(options.port);

};

ServerNode.prototype.listen = function (http, io) {
    
    // this.io = io || require('socket.io');
    app.listen(this.port);

    // this.server = this.io.listen(this.http);
    this.server = socket_io.listen(app);
    
    this.configureHTTP(this.options.http);
    this.configureIO(this.options.io);
};

ServerNode.prototype._configure = function (obj, options) {
    if (!options) return;
    //var keywords = ['set', 'enable', 'disable'];
    for (var i in options) {
        if (options.hasOwnProperty(i)) {
            if (i === 'set') {
                for (var j in options[i]) {
                    if (options[i].hasOwnProperty(j)) {
                        obj.set(j, options[i][j]);
                    }
                }
            }
            else if (i === 'enable') {
                obj.enable(options[i]);
            }
            else if (i === 'disable') {
                obj.disable(options[i]);
            }
        }
    }
};

ServerNode.prototype.configureIO = function (options) {
    this.server.enable('browser client etag');
    this.server.set('log level', -1);
    this._configure(this.server, options);
};

// Define Routes

ServerNode.prototype.configureHTTP = function (options) {

    app.get('/', function(req, res){
        res.send('Yay! Your nodeGame Server is running.');
    });

    app.get('/:game/:file', function(req, res){
        var filePath =  __dirname.replace(/node\_modules.+/i, '') + 'games_client/' + req.params.game + '/' + req.params.file;
        res.sendfile(filePath);
    });

};

ServerNode.prototype.addChannel = function (options) {
<<<<<<< HEAD
	if (!options) {
		console.log('Options are not correctly defined for the channel. Aborting');
		return;
	}
	
	var cname = options.name;
	// Some options must not be overwritten
	var options = JSUS.extend(this.options, options);
	if (cname){
		options.name = cname;
	}
	
	// TODO merge global options with local options
	var channel = new ServerChannel(options, this.server, this.io);
	// TODO return false in case of error in creating the channel
	var ok = channel.listen();
	if (ok) {
		this.channels.push(channel);
		console.log('Channel added correctly: ' + options.name);
	}
	else {
		console.log('Channel could not be added: ' + options.name);
	}
	
	return channel;
=======
    if (!options) {
        console.log('Options are not correctly defined for the channel. Aborting');
        return;
    }
    
    var cname = options.name;
    // Some options must not be overwritten
    var options = JSUS.extend(this.options, options);
    if (cname){
        options.name = cname;
    }
    
    // TODO merge global options with local options
    var channel = new ServerChannel(options, this.server, this.io);
    // TODO return false in case of error in creating the channel
    var ok = channel.listen();
    if (ok) {
        this.channels.push(channel);
        console.log('Channel added correctly: ' + options.name);
    }
    else {
        console.log('Channel could not be added: ' + options.name);
    }
>>>>>>> bfe06d1a
};<|MERGE_RESOLUTION|>--- conflicted
+++ resolved
@@ -101,7 +101,7 @@
 };
 
 ServerNode.prototype.addChannel = function (options) {
-<<<<<<< HEAD
+
 	if (!options) {
 		console.log('Options are not correctly defined for the channel. Aborting');
 		return;
@@ -118,6 +118,7 @@
 	var channel = new ServerChannel(options, this.server, this.io);
 	// TODO return false in case of error in creating the channel
 	var ok = channel.listen();
+	
 	if (ok) {
 		this.channels.push(channel);
 		console.log('Channel added correctly: ' + options.name);
@@ -127,29 +128,4 @@
 	}
 	
 	return channel;
-=======
-    if (!options) {
-        console.log('Options are not correctly defined for the channel. Aborting');
-        return;
-    }
-    
-    var cname = options.name;
-    // Some options must not be overwritten
-    var options = JSUS.extend(this.options, options);
-    if (cname){
-        options.name = cname;
-    }
-    
-    // TODO merge global options with local options
-    var channel = new ServerChannel(options, this.server, this.io);
-    // TODO return false in case of error in creating the channel
-    var ok = channel.listen();
-    if (ok) {
-        this.channels.push(channel);
-        console.log('Channel added correctly: ' + options.name);
-    }
-    else {
-        console.log('Channel could not be added: ' + options.name);
-    }
->>>>>>> bfe06d1a
 };