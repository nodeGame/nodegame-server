--- conflicted
+++ resolved
@@ -159,7 +159,6 @@
 		
 		J.copyFromDir(buildDir_shelf, buildDir, '.js');
 		
-<<<<<<< HEAD
 		// ng-widgets
 		build_ngwidgets({
 			all: true,
@@ -176,21 +175,7 @@
 
 		J.copyFromDir(buildDir_ngWindow, buildDir, '.js');
 		
-		console.log('All javascript files built and copied in public/javascript/');
-=======
 		console.log('All javascript files built and copied to public/javascript/');
-});
-
-program
-	.command('refresh')
-	.description('Moves all the .js files from the build directories of the submodules into public/javascript')
-	.action(function(){
-		J.copyFromDir(buildDir_client, buildDir, '.js');
-		J.copyFromDir(buildDir_JSUS, buildDir, '.js');
-		J.copyFromDir(buildDir_NDDB, buildDir, '.js');
-		J.copyFromDir(buildDir_shelf, buildDir, '.js');
-		console.log('All javascript files copied to public/javascript/');
->>>>>>> 2f0f9520
 });
 
 program
