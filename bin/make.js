--- conflicted
+++ resolved
@@ -21,78 +21,6 @@
 var pkg = require('../package.json'),
     version = pkg.version;
 
-<<<<<<< HEAD
-var rootDir = path.resolve(__dirname, '..') + '/';
-
-var build_client = require(rootDir + 'node_modules/nodegame-client/bin/build.js').build;
-var build_JSUS = require(rootDir + 'node_modules/nodegame-client/node_modules/JSUS/bin/build.js').build;
-var build_NDDB = require(rootDir + 'node_modules/nodegame-client/node_modules/NDDB/bin/build.js').build;
-var build_shelf = require(rootDir + 'node_modules/nodegame-client/node_modules/shelf.js/bin/build.js').build;
-
-var buildDir =  rootDir  + 'public/javascripts/';
-
-var buildDir_client = rootDir + 'node_modules/nodegame-client/build/';
-var buildDir_JSUS = rootDir + 'node_modules/nodegame-client/node_modules/JSUS/build/';
-var buildDir_NDDB = rootDir + 'node_modules/nodegame-client/node_modules/NDDB/build/';
-var buildDir_shelf = rootDir + 'node_modules/nodegame-client/node_modules/shelf.js/build/';
-
-var copyFromDirectory = function(dirIn, dirOut, ext) {
-	ext = ext || '.js';
-	dirOut = dirOut || buildDir;
-	fs.readdir(dirIn, function(err, files){
-		if (err) {
-			console.log(err);
-			throw new Error;
-		}
-		for (var i in files) {
-			if (path.extname(files[i]) === ext) {
-				copyFile(dirIn + files[i], dirOut + files[i]);
-			}
-		}
-	});
-};
-
-//https://github.com/jprichardson/node-fs-extra/blob/master/lib/copy.js
-var copyFile = function(srcFile, destFile, cb) {
-    var fdr, fdw;
-    fdr = fs.createReadStream(srcFile);
-    fdw = fs.createWriteStream(destFile);
-    fdr.on('end', function() {
-    	if (cb) return cb(null);
-    });
-    return fdr.pipe(fdw);
-};
-
-var deleteIfExist = function(file) {
-	file = file || filename;
-	if (path.existsSync(file)) {
-		var stats = fs.lstatSync(file);
-		if (stats.isDirectory()) {
-			fs.rmdir(file, function (err) {
-				if (err) throw err;  
-			});
-		}
-		else {
-			fs.unlink(file, function (err) {
-				if (err) throw err;  
-			});
-		}
-		
-	}
-};
-
-var cleanBuildDir = function(dir, ext) {
-	ext = ext || '.js';
-	dir = dir || buildDir;
-	if (dir[dir.length] !== '/') dir = dir + '/';
-	fs.readdir(dir, function(err, files) {
-	    files.filter(function(file) { return path.extname(file) ===  ext; })
-	         .forEach(function(file) { deleteIfExist(dir + file); });
-	    
-	    console.log('Build directory cleaned');
-	});
-}
-=======
 var ngcDir = J.resolveModuleDir('nodegame-client');
 var JSUSDir = J.resolveModuleDir('JSUS');
 var NDDBDir = J.resolveModuleDir('NDDB');
@@ -112,7 +40,6 @@
 var buildDir_shelf = shelfDir + 'build/';
 
 
->>>>>>> 4fb72e64
 
 program
   .version(version);
