{
    "name": "nodegame-server"
  , "description": "nodeGame server for the browser and node.js"
<<<<<<< HEAD
  , "version": "0.4.6"
=======
  , "version": "0.4.8"
>>>>>>> 44eddec7
  , "main" : "index.js"
  , "homepage": "http://nodegame.org"
  , "keywords": ["game", "multiplayers", "experiments", "socket.io", "node", "websockets"]
  , "author": "Stefano Balietti <futur.dorko@gmail.com>"
  , "contributors": [
        { "name": "Stefano Balietti", "email": "futur.dorko@gmail.com" }
    ]
  , "repository": {
        "type": "git"
      , "url": "https://github.com/nodeGame/nodegame-server.git"
    }
  , "dependencies": {
      "express": ">= 2.5.9"
  ,   "commander": ">= 1.0.0"
  ,   "socket.io": "0.9.6"
  ,   "nodemailer": "0.1.18"
  ,   "nodegame-client": ">= 0.1.11"
  ,   "nodegame-window": ">= 0.1.0"
  ,   "nodegame-widgets": ">= 0.2.8"
  ,   "smoosh": "0.3.2"
  ,   "express": "2.5.8"
  ,   "request": "2.11.1"
  ,   "jade": "0.25.0"
  ,   "JSON": "1.0.0" 
  ,   "docker": ">= 0.1.3"
  ,   "JSUS": ">= 0.5.0"
  ,   "NDDB": ">= 0.3.2"
  ,   "shelf.js": ">= 0.3.2"
  ,   "winston": "0.6.2"
    }
  , "devDependencies": {
      "mocha": ">= 0.3.0",
      "should": ">= 0.5.1",
      "request": "2.9.153",
      "socket.io-client": "0.9.6"
    }
  , "engines": { "node": ">= 0.4.0" }
  , "licenses": [
    { "type": "MIT" }
  ]
  , "scripts": {
      "test": "make test",
      "prepublish": "node bin/make.js refresh"
  }
}<|MERGE_RESOLUTION|>--- conflicted
+++ resolved
@@ -1,11 +1,7 @@
 {
     "name": "nodegame-server"
   , "description": "nodeGame server for the browser and node.js"
-<<<<<<< HEAD
-  , "version": "0.4.6"
-=======
   , "version": "0.4.8"
->>>>>>> 44eddec7
   , "main" : "index.js"
   , "homepage": "http://nodegame.org"
   , "keywords": ["game", "multiplayers", "experiments", "socket.io", "node", "websockets"]
@@ -22,18 +18,18 @@
   ,   "commander": ">= 1.0.0"
   ,   "socket.io": "0.9.6"
   ,   "nodemailer": "0.1.18"
-  ,   "nodegame-client": ">= 0.1.11"
-  ,   "nodegame-window": ">= 0.1.0"
-  ,   "nodegame-widgets": ">= 0.2.8"
-  ,   "smoosh": "0.3.2"
+  ,   "nodegame-client": ">= 0.4.8"
+  ,   "nodegame-window": ">= 0.3.3"
+  ,   "nodegame-widgets": ">= 0.3.8"
+  ,   "smoosh": "0.4.0"
   ,   "express": "2.5.8"
   ,   "request": "2.11.1"
   ,   "jade": "0.25.0"
   ,   "JSON": "1.0.0" 
   ,   "docker": ">= 0.1.3"
-  ,   "JSUS": ">= 0.5.0"
-  ,   "NDDB": ">= 0.3.2"
-  ,   "shelf.js": ">= 0.3.2"
+  ,   "JSUS": ">= 0.6.3"
+  ,   "NDDB": ">= 0.4.3"
+  ,   "shelf.js": ">= 0.3.7"
   ,   "winston": "0.6.2"
     }
   , "devDependencies": {
