--- conflicted
+++ resolved
@@ -1,11 +1,7 @@
 {
     "name": "nodegame-server"
   , "description": "nodeGame server for the browser and node.js"
-<<<<<<< HEAD
-  , "version": "5.1.1"
-=======
-  , "version": "5.1.0"
->>>>>>> 5e24849b
+  , "version": "5.2.0"
   , "main" : "index.js"
   , "homepage": "http://nodegame.org"
   , "keywords": [ "game", "multiplayer", "experiment", "behavioral", "socket.io", "websockets"]
