--- conflicted
+++ resolved
@@ -17,11 +17,7 @@
 			"express":	">= 2.5.9",
       "socket.io": "0.9.6"
   ,   "nodemailer": "0.1.18"
-<<<<<<< HEAD
-  ,   "nodegame-client": ">= 0.1.8"
-=======
   ,   "nodegame-client": ">= 0.1.9"
->>>>>>> 493cb263
   ,   "nodegame-window": ">= 0.1.0"
   ,   "nodegame-widgets": ">= 0.1.0"
   ,   "smoosh": "0.3.2"
