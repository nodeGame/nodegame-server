{
    "name": "nodegame-server"
  , "description": "nodeGame server for the browser and node.js"
  , "version": "4.0.0"
  , "main" : "index.js"
  , "homepage": "http://nodegame.org"
  , "keywords": ["game", "multiplayers", "experiments", "socket.io", "node", "websockets"]
  , "author": "Stefano Balietti <futur.dorko@gmail.com>"
  , "contributors": [
        { "name": "Stefano Balietti", "email": "futur.dorko@gmail.com" }
    ]
  , "repository": {
        "type": "git"
      , "url": "https://github.com/nodeGame/nodegame-server.git"
    }
  , "dependencies": {
      "express": "4.16.2"
  ,   "body-parser": "*"
  ,   "cookie-parser": "*"
  ,   "cookie-session": "*"
  ,   "errorhandler": "*"
  ,   "archiver": "*"
  ,   "socket.io": "2.0.4"
  ,   "nodegame-monitor": "*"
  ,   "nodegame-game-template": "*"
<<<<<<< HEAD
  ,   "JSUS": ">=0.17.0"
  ,   "NDDB": ">=1.15.1"
  ,   "shelf.js": ">=0.5.2"
  ,   "commander": ">=2.12.2"
=======
  ,   "JSUS": ">= 0.16.0"
  ,   "NDDB": ">= 1.8.0"
  ,   "shelf.js": ">= 0.3.7"
  ,   "commander": ">= 2.8.1"
>>>>>>> d3800056
  ,   "request": "2.83.0"
  ,   "jade": "1.11.0"
  ,   "JSON": "1.0.0"
  ,   "winston": "2.4.0"
<<<<<<< HEAD
  ,   "phantomjs": ">=2.1.7"
=======
  ,   "phantomjs": ">= 1.9.7"
>>>>>>> d3800056
  ,   "jsonwebtoken": "8.1.0"
    }
  , "devDependencies": {
      "mocha": ">=4.0.1",
      "should": ">=13.1.3"
    }
  , "engines": { "node": ">= 0.10.0" }
  , "license": "MIT"
  , "scripts": {
      "test": "make test"
  }
}<|MERGE_RESOLUTION|>--- conflicted
+++ resolved
@@ -23,26 +23,15 @@
   ,   "socket.io": "2.0.4"
   ,   "nodegame-monitor": "*"
   ,   "nodegame-game-template": "*"
-<<<<<<< HEAD
-  ,   "JSUS": ">=0.17.0"
-  ,   "NDDB": ">=1.15.1"
-  ,   "shelf.js": ">=0.5.2"
-  ,   "commander": ">=2.12.2"
-=======
-  ,   "JSUS": ">= 0.16.0"
+  ,   "JSUS": ">= 0.17.0"
   ,   "NDDB": ">= 1.8.0"
   ,   "shelf.js": ">= 0.3.7"
   ,   "commander": ">= 2.8.1"
->>>>>>> d3800056
   ,   "request": "2.83.0"
   ,   "jade": "1.11.0"
   ,   "JSON": "1.0.0"
   ,   "winston": "2.4.0"
-<<<<<<< HEAD
   ,   "phantomjs": ">=2.1.7"
-=======
-  ,   "phantomjs": ">= 1.9.7"
->>>>>>> d3800056
   ,   "jsonwebtoken": "8.1.0"
     }
   , "devDependencies": {
